#!/usr/bin/env python
# -*- coding: utf-8 -*-
# Copyright (c) 2020 Satpy developers
#
# This file is part of satpy.
#
# satpy is free software: you can redistribute it and/or modify it under the
# terms of the GNU General Public License as published by the Free Software
# Foundation, either version 3 of the License, or (at your option) any later
# version.
#
# satpy is distributed in the hope that it will be useful, but WITHOUT ANY
# WARRANTY; without even the implied warranty of MERCHANTABILITY or FITNESS FOR
# A PARTICULAR PURPOSE.  See the GNU General Public License for more details.
#
# You should have received a copy of the GNU General Public License along with
# satpy.  If not, see <http://www.gnu.org/licenses/>.
"""Implementation of a dependency tree."""

from __future__ import annotations

from typing import Container, Iterable, Optional

import numpy as np

<<<<<<< HEAD
from satpy import DataID, DatasetDict
from satpy.dataset import create_filtered_query, ModifierTuple
=======
from satpy import DataID
from satpy.dataset import ModifierTuple, create_filtered_query
>>>>>>> eb997244
from satpy.dataset.data_dict import TooManyResults, get_key
from satpy.node import EMPTY_LEAF_NAME, LOG, CompositorNode, MissingDependencies, Node, ReaderNode


class Tree:
    """A tree implementation."""

    # simplify future logic by only having one "sentinel" empty node
    # making it a class attribute ensures it is the same across instances
    empty_node = Node(EMPTY_LEAF_NAME)

    def __init__(self):
        """Set up the tree."""
        self._root = Node(None)

        # keep a flat dictionary of nodes contained in the tree for better
        # __contains__
        self._all_nodes = _DataIDContainer()

    def leaves(self,
               limit_nodes_to: Optional[Iterable[DataID]] = None,
               unique: bool = True
               ) -> list[Node]:
        """Get the leaves of the tree starting at the root.

        Args:
            limit_nodes_to: Limit leaves to Nodes with the names (DataIDs)
                specified.
            unique: Only include individual leaf nodes once.

        Returns:
            list of leaf nodes

        """
        if limit_nodes_to is None:
            return self._root.leaves(unique=unique)

        res = list()
        for child_id in limit_nodes_to:
            for sub_child in self._all_nodes[child_id].leaves(unique=unique):
                if not unique or sub_child not in res:
                    res.append(sub_child)
        return res

    def trunk(self,
              limit_nodes_to: Optional[Iterable[DataID]] = None,
              unique: bool = True,
              limit_children_to: Optional[Container[DataID]] = None,
              ) -> list[Node]:
        """Get the trunk nodes of the tree starting at this root.

        Args:
            limit_nodes_to: Limit searching to trunk nodes with the names
                (DataIDs) specified and the children of these nodes.
            unique: Only include individual trunk nodes once
            limit_children_to: Limit searching to the children with the specified
                names. These child nodes will be included in the result,
                but not their children.

        Returns:
            list of trunk nodes

        """
        if limit_nodes_to is None:
            return self._root.trunk(unique=unique,
                                    limit_children_to=limit_children_to)

        res = list()
        for child_id in limit_nodes_to:
            child_node = self._all_nodes[child_id]
            for sub_child in child_node.trunk(unique=unique, limit_children_to=limit_children_to):
                if not unique or sub_child not in res:
                    res.append(sub_child)
        return res

    def add_child(self, parent, child):
        """Add a child to the tree."""
        Node.add_child(parent, child)
        # Sanity check: Node objects should be unique. They can be added
        #               multiple times if more than one Node depends on them
        #               but they should all map to the same Node object.
        if self.contains(child.name):
            if self._all_nodes[child.name] is not child:
                raise RuntimeError
        if child is self.empty_node:
            # No need to store "empty" nodes
            return
        self._all_nodes[child.name] = child

    def add_leaf(self, ds_id, parent=None):
        """Add a leaf to the tree."""
        if parent is None:
            parent = self._root
        try:
            node = self[ds_id]
        except KeyError:
            node = Node(ds_id)
        self.add_child(parent, node)
        return node

    def __contains__(self, item):
        """Check if a item is in the tree."""
        return item in self._all_nodes

    def __getitem__(self, item):
        """Get an item of the tree."""
        return self._all_nodes[item]

    def contains(self, item):
        """Check contains when we know the *exact* DataID or DataQuery."""
        return super(_DataIDContainer, self._all_nodes).__contains__(item)

    def getitem(self, item):
        """Get Node when we know the *exact* DataID or DataQuery."""
        return super(_DataIDContainer, self._all_nodes).__getitem__(item)

    def __str__(self):
        """Render the dependency tree as a string."""
        return self._root.display()


class DependencyTree(Tree):
    """Structure to discover and store `Dataset` dependencies.

    Used primarily by the `Scene` object to organize dependency finding.
    Dependencies are stored used a series of `Node` objects which this
    class is a subclass of.

    """

    def __init__(self, readers, compositors=None, modifiers=None, available_only=False):
        """Collect Dataset generating information.

        Collect the objects that generate and have information about Datasets
        including objects that may depend on certain Datasets being generated.
        This includes readers, compositors, and modifiers.

        Composites and modifiers are defined per-sensor. If multiple sensors
        are available, compositors and modifiers are searched for in
        sensor alphabetical order.

        Args:
            readers (dict): Reader name -> Reader Object
            compositors (dict): Sensor name -> Composite ID -> Composite Object.
                Empty dictionary by default.
            modifiers (dict): Sensor name -> Modifier name -> (Modifier Class, modifier options).
                Empty dictionary by default.
            available_only (bool): Whether only reader's available/loadable
                datasets should be used when searching for dependencies (True)
                or use all known/configured datasets regardless of whether the
                necessary files were provided to the reader (False).
                Note that when ``False`` loadable variations of a dataset will
                have priority over other known variations.
                Default is ``False``.

        """
        super().__init__()
        self.readers = readers
        self.compositors = {}
        self.modifiers = {}
        self._available_only = available_only
        self.update_compositors_and_modifiers(compositors or {}, modifiers or {})

    def update_compositors_and_modifiers(self, compositors: dict, modifiers: dict) -> None:
        """Add additional compositors and modifiers to the tree.

        Provided dictionaries and the first sub-level dictionaries are copied
        to avoid modifying the input.

        Args:
            compositors (dict):
                Sensor name -> composite ID -> Composite Object
            modifiers (dict):
                Sensor name -> Modifier name -> (Modifier Class, modifier options)

        """
        for sensor_name, sensor_comps in compositors.items():
            self.compositors.setdefault(sensor_name, DatasetDict()).update(sensor_comps)
        for sensor_name, sensor_mods in modifiers.items():
            self.modifiers.setdefault(sensor_name, {}).update(sensor_mods)

    def copy(self):
        """Copy this node tree.

        Note all references to readers are removed. This is meant to avoid
        tree copies accessing readers that would return incompatible (Area)
        data. Theoretically it should be possible for tree copies to request
        compositor or modifier information as long as they don't depend on
        any datasets not already existing in the dependency tree.
        """
        new_tree = DependencyTree({}, self.compositors, self.modifiers)
        for c in self._root.children:
            c = c.copy(node_cache=new_tree._all_nodes)
            new_tree.add_child(new_tree._root, c)
        return new_tree

    def update_node_name(self, node, new_name):
        """Update 'name' property of a node and any related metadata."""
        old_name = node.name
        if old_name not in self._all_nodes:
            raise RuntimeError
        del self._all_nodes[old_name]
        node.update_name(new_name)
        self._all_nodes[new_name] = node

    def populate_with_keys(self, dataset_keys: set, query=None):
        """Populate the dependency tree.

        Args:
            dataset_keys (set): Strings, DataIDs, DataQuerys to find dependencies for
            query (DataQuery): Additional filter parameters. See
                              `satpy.readers.get_key` for more details.

        Returns:
            (Node, set): Root node of the dependency tree and a set of unknown datasets

        """
        unknown_datasets = list()
        known_nodes = list()
        for key in dataset_keys.copy():
            try:
                dsq = create_filtered_query(key, query)
                node = self._create_subtree_for_key(dsq, query)
            except MissingDependencies as unknown:
                unknown_datasets.append(unknown.missing_dependencies)
            else:
                known_nodes.append(node)
                self.add_child(self._root, node)

        for key in dataset_keys.copy():
            dataset_keys.discard(key)
        for node in known_nodes:
            dataset_keys.add(node.name)
        if unknown_datasets:
            raise MissingDependencies(unknown_datasets, "Unknown datasets:")

    def _create_subtree_for_key(self, dataset_key, query=None):
        """Find the dependencies for *dataset_key*.

        Args:
            dataset_key (str, float, DataID, DataQuery): Dataset identifier to locate
                                                         and find any additional
                                                         dependencies for.
            query (DataQuery): Additional filter parameters. See
                               `satpy.readers.get_key` for more details.

        """
        # 0 check if the *exact* dataset is already loaded
        try:
            node = self._get_subtree_for_existing_key(dataset_key)
        except MissingDependencies:
            # exact dataset isn't loaded, let's load it below
            pass
        else:
            return node

        # 1 try to get *best* dataset from reader
        try:
            node = self._create_subtree_from_reader(dataset_key, query)
        except TooManyResults:
            LOG.warning("Too many possible datasets to load for {}".format(dataset_key))
            raise MissingDependencies({dataset_key})
        except MissingDependencies:
            pass
        else:
            return node

        # 2 try to find a composite by name (any version of it is good enough)
        try:
            node = self._get_subtree_for_existing_name(dataset_key)
        except MissingDependencies:
            pass
        else:
            return node

        # 3 try to find a composite that matches
        try:
            node = self._create_subtree_from_compositors(dataset_key, query)
        except MissingDependencies:
            raise
        else:
            return node

    def _get_subtree_for_existing_key(self, dsq):
        try:
            node = self.getitem(dsq)
            LOG.trace("Found exact dataset already loaded: {}".format(node.name))
            return node
        except KeyError:
            LOG.trace("Exact dataset {} isn't loaded, will try reader...".format(dsq))
            raise MissingDependencies({dsq})

    def _create_subtree_from_reader(self, dataset_key, query):
        try:
            node = self._find_reader_node(dataset_key, query)
        except MissingDependencies:
            LOG.trace("Could not find dataset in reader: {}".format(dataset_key))
            raise
        else:
            LOG.trace("Found reader provided dataset:\n\tRequested: {}\n\tFound: {}".format(dataset_key, node.name))
            return node

    def _find_reader_node(self, dataset_key, query):
        """Attempt to find a `DataID` in the available readers.

        Args:
            dataset_key (str, float, DataID, DataQuery):
                Dataset name, wavelength, `DataID` or `DataQuery`
                to use in searching for the dataset from the
                available readers.

        """
        matching_ids = self._find_matching_ids_in_readers(dataset_key)
        unique_id = self._get_unique_matching_id(matching_ids, dataset_key, query)

        for reader_name, ids in matching_ids.items():
            if unique_id in ids:
                return self._get_unique_reader_node_from_id(unique_id, reader_name)

        raise RuntimeError("Data ID disappeared.")

    def _find_matching_ids_in_readers(self, dataset_key):
        matching_ids = {}
        for reader_name, reader_instance in self.readers.items():
            matching_ids[reader_name] = []
            try:
                ds_ids = reader_instance.get_dataset_key(dataset_key, available_only=self._available_only,
                                                         num_results=0, best=False)
            except KeyError:
                LOG.trace("Can't find dataset %s in reader %s", str(dataset_key), reader_name)
                continue
            matching_ids[reader_name].extend(ds_ids)
        return matching_ids

    def _get_unique_matching_id(self, matching_ids, dataset_key, query):
        """Get unique matching id from `matching_ids`, for a given `dataset_key` and some optional `query`."""
        all_ids = sum(matching_ids.values(), [])
        if len(all_ids) == 0:
            raise MissingDependencies({dataset_key})
        elif len(all_ids) == 1:
            result = all_ids[0]
        else:
            sorted_ids, distances = dataset_key.sort_dataids_with_preference(all_ids, query)
            try:
                result = self._get_unique_id_from_sorted_ids(sorted_ids, distances)
            except TooManyResults:
                LOG.trace("Too many datasets matching key {} in readers {}".format(dataset_key, matching_ids.keys()))
                raise TooManyResults("Too many keys matching: {}".format(dataset_key))
            except MissingDependencies:
                raise MissingDependencies({dataset_key})
        return result

    @staticmethod
    def _get_unique_id_from_sorted_ids(sorted_ids, distances):
        if distances[0] != np.inf:
            if distances[0] != distances[1]:
                result = sorted_ids[0]
            else:
                raise TooManyResults
        else:
            raise MissingDependencies
        return result

    def _get_unique_reader_node_from_id(self, data_id, reader_name):
        try:
            # now that we know we have the exact DataID see if we have already created a Node for it
            return self.getitem(data_id)
        except KeyError:
            # we haven't created a node yet, create it now
            return ReaderNode(data_id, reader_name)

    def _get_subtree_for_existing_name(self, dsq):
        try:
            # assume that there is no such thing as a "better" composite
            # version so if we find any DataIDs already loaded then
            # we want to use them
            node = self[dsq]
            LOG.trace("Composite already loaded:\n\tRequested: {}\n\tFound: {}".format(dsq, node.name))
            return node
        except KeyError:
            # composite hasn't been loaded yet, let's load it below
            LOG.trace("Composite hasn't been loaded yet, will load: {}".format(dsq))
            raise MissingDependencies({dsq})

    def _create_subtree_from_compositors(self, dataset_key, query):
        try:
            node = self._find_compositor(dataset_key, query)
            LOG.trace("Found composite:\n\tRequested: {}\n\tFound: {}".format(dataset_key, node and node.name))
        except KeyError:
            LOG.trace("Composite not found: {}".format(dataset_key))
            raise MissingDependencies({dataset_key})
        return node

    def _find_compositor(self, dataset_key, query):
        """Find the compositor object for the given dataset_key."""
        # NOTE: This function can not find a modifier that performs
        # one or more modifications if it has modifiers see if we can find
        # the unmodified version first

        if dataset_key.is_modified():
            implicit_dependency_node = self._create_implicit_dependency_subtree(dataset_key, query)
            dataset_key = self._promote_query_to_modified_dataid(dataset_key, implicit_dependency_node.name)
            try:
                compositor = self.get_modifier(dataset_key)
            except KeyError:
                raise KeyError("Can't find anything called {}".format(str(dataset_key)))
            compositor.attrs['prerequisites'] = [implicit_dependency_node] + list(compositor.attrs['prerequisites'])
        else:
            try:
                compositor = self.get_compositor(dataset_key)
            except KeyError:
                raise KeyError("Can't find anything called {}".format(str(dataset_key)))

        root = CompositorNode(compositor)
        composite_id = root.name

        prerequisite_filter = composite_id.create_filter_query_without_required_fields(dataset_key)

        # Get the prerequisites
        LOG.trace("Looking for composite prerequisites for: {}".format(dataset_key))
        prereqs = [create_filtered_query(prereq, prerequisite_filter) if not isinstance(prereq, Node) else prereq
                   for prereq in compositor.attrs['prerequisites']]
        prereqs = self._create_required_subtrees(root, prereqs, query=query)
        root.add_required_nodes(prereqs)

        # Get the optionals
        LOG.trace("Looking for optional prerequisites for: {}".format(dataset_key))
        optionals = [create_filtered_query(prereq, prerequisite_filter) if not isinstance(prereq, Node) else prereq
                     for prereq in compositor.attrs['optional_prerequisites']]
        optionals = self._create_optional_subtrees(root, optionals, query=query)
        root.add_optional_nodes(optionals)

        return root

    def _create_implicit_dependency_subtree(self, dataset_key, query):
        new_prereq = dataset_key.create_less_modified_query()
        src_node = self._create_subtree_for_key(new_prereq, query)
        return src_node

    def _promote_query_to_modified_dataid(self, query, dep_key):
        """Promote a query to an id based on the dataset it will modify (dep).

        Typical use case is requesting a modified dataset (query). This
        modified dataset most likely depends on a less-modified
        dataset (dep_key). The less-modified dataset must come from a reader
        (at least for now) or will eventually depend on a reader dataset.
        The original request key may be limited like
        (wavelength=0.67, modifiers=('a', 'b')) while the reader-based key
        should have all of its properties specified. This method updates the
        original request key so it is fully specified and should reduce the
        chance of Node's not being unique.

        """
        orig_dict = query._asdict()
        dep_dict = dep_key._asdict()
        for key, dep_val in dep_dict.items():
            # don't change the modifiers, just cast them to the right class
            if isinstance(dep_val, ModifierTuple):
                orig_dict[key] = dep_val.__class__(orig_dict[key])
            else:
                orig_dict[key] = dep_val
        return dep_key.from_dict(orig_dict)

    def get_compositor(self, key):
        """Get a compositor."""
        for sensor_name in sorted(self.compositors):
            try:
                return self.compositors[sensor_name][key]
            except KeyError:
                continue

        raise KeyError("Could not find compositor '{}'".format(key))

    def get_modifier(self, comp_id):
        """Get a modifer."""
        # create a DataID for the compositor we are generating
        modifier = comp_id['modifiers'][-1]
        for sensor_name in sorted(self.modifiers):
            modifiers = self.modifiers[sensor_name]
            compositors = self.compositors[sensor_name]
            if modifier not in modifiers:
                continue

            mloader, moptions = modifiers[modifier]
            moptions = moptions.copy()
            moptions.update(comp_id.to_dict())
            moptions['sensor'] = sensor_name
            compositors[comp_id] = mloader(_satpy_id=comp_id, **moptions)
            return compositors[comp_id]

        raise KeyError("Could not find modifier '{}'".format(modifier))

    def _create_required_subtrees(self, parent, prereqs, query=None):
        """Determine required prerequisite Nodes for a composite.

        Args:
            parent (Node): Compositor node to add these prerequisites under
            prereqs (sequence): Strings (names), floats (wavelengths),
                                DataQuerys or Nodes to analyze.

        """
        prereq_nodes, unknown_datasets = self._create_prerequisite_subtrees(parent, prereqs, query)
        if unknown_datasets:
            raise MissingDependencies(unknown_datasets)
        return prereq_nodes

    def _create_optional_subtrees(self, parent, prereqs, query=None):
        """Determine optional prerequisite Nodes for a composite.

        Args:
            parent (Node): Compositor node to add these prerequisites under
            prereqs (sequence): Strings (names), floats (wavelengths), or
                                DataQuerys to analyze.

        """
        prereq_nodes, unknown_datasets = self._create_prerequisite_subtrees(parent, prereqs, query)

        for prereq, unknowns in unknown_datasets.items():
            u_str = ", ".join([str(x) for x in unknowns])
            LOG.debug('Skipping optional %s: Unknown dataset %s',
                      str(prereq), u_str)

        return prereq_nodes

    def _create_prerequisite_subtrees(self, parent, prereqs, query=None):
        """Determine prerequisite Nodes for a composite.

        Args:
            parent (Node): Compositor node to add these prerequisites under
            prereqs (sequence): Strings (names), floats (wavelengths),
                                DataQuerys or Nodes to analyze.

        """
        prereq_nodes = []
        unknown_datasets = dict()
        if not prereqs:
            # this composite has no required prerequisites
            prereq_nodes.append(self.empty_node)
            self.add_child(parent, self.empty_node)
            return prereq_nodes, unknown_datasets

        for prereq in prereqs:
            try:
                if isinstance(prereq, Node):
                    node = prereq
                else:
                    node = self._create_subtree_for_key(prereq, query=query)
            except MissingDependencies as unknown:
                unknown_datasets[prereq] = unknown.missing_dependencies

            else:
                prereq_nodes.append(node)
                self.add_child(parent, node)

        return prereq_nodes, unknown_datasets


class _DataIDContainer(dict):
    """Special dictionary object that can handle dict operations based on dataset name, wavelength, or DataID.

    Note: Internal dictionary keys are `DataID` objects.

    """

    def keys(self):
        """Give currently contained keys."""
        # sort keys so things are a little more deterministic (.keys() is not)
        return sorted(super(_DataIDContainer, self).keys())

    def get_key(self, match_key):
        """Get multiple fully-specified keys that match the provided query.

        Args:
            match_key (DataID): DataID or DataQuery of query parameters to use for
                                searching. Can also be a string representing the
                                dataset name or a number representing the dataset
                                wavelength.

        """
        return get_key(match_key, self.keys())

    def __getitem__(self, item):
        """Get item from container."""
        try:
            # short circuit - try to get the object without more work
            return super(_DataIDContainer, self).__getitem__(item)
        except KeyError:
            key = self.get_key(item)
            return super(_DataIDContainer, self).__getitem__(key)

    def __contains__(self, item):
        """Check if item exists in container."""
        try:
            key = self.get_key(item)
        except KeyError:
            return False
        return super(_DataIDContainer, self).__contains__(key)<|MERGE_RESOLUTION|>--- conflicted
+++ resolved
@@ -23,13 +23,8 @@
 
 import numpy as np
 
-<<<<<<< HEAD
 from satpy import DataID, DatasetDict
-from satpy.dataset import create_filtered_query, ModifierTuple
-=======
-from satpy import DataID
 from satpy.dataset import ModifierTuple, create_filtered_query
->>>>>>> eb997244
 from satpy.dataset.data_dict import TooManyResults, get_key
 from satpy.node import EMPTY_LEAF_NAME, LOG, CompositorNode, MissingDependencies, Node, ReaderNode
 

#!/usr/bin/env python
# -*- coding: utf-8 -*-
# Copyright (c) 2010-2017 Satpy developers
#
# This file is part of satpy.
#
# satpy is free software: you can redistribute it and/or modify it under the
# terms of the GNU General Public License as published by the Free Software
# Foundation, either version 3 of the License, or (at your option) any later
# version.
#
# satpy is distributed in the hope that it will be useful, but WITHOUT ANY
# WARRANTY; without even the implied warranty of MERCHANTABILITY or FITNESS FOR
# A PARTICULAR PURPOSE.  See the GNU General Public License for more details.
#
# You should have received a copy of the GNU General Public License along with
# satpy.  If not, see <http://www.gnu.org/licenses/>.
"""HRIT format reader for JMA data.

Introduction
------------
The JMA HRIT format is described in the `JMA HRIT - Mission Specific
Implementation`_. There are three readers for this format in Satpy:

- ``jami_hrit``: For data from the `JAMI` instrument on MTSAT-1R
- ``mtsat2-imager_hrit``: For data from the `Imager` instrument on MTSAT-2
- ``ahi_hrit``: For data from the `AHI` instrument on Himawari-8/9

Although the data format is identical, the instruments have different
characteristics, which is why there is a dedicated reader for each of them.
Sample data is available here:

- `JAMI/Imager sample data`_
- `AHI sample data`_


Example
-------
Here is an example how to read Himwari-8 HRIT data with Satpy:

.. code-block:: python

    from satpy import Scene
    import glob

    filenames = glob.glob('data/IMG_DK01B14_2018011109*')
    scn = Scene(filenames=filenames, reader='ahi_hrit')
    scn.load(['B14'])
    print(scn['B14'])


Output:

.. code-block:: none

    <xarray.DataArray (y: 5500, x: 5500)>
    dask.array<concatenate, shape=(5500, 5500), dtype=float64, chunksize=(550, 4096), ...
    Coordinates:
        acq_time  (y) datetime64[ns] 2018-01-11T09:00:20.995200 ... 2018-01-11T09:09:40.348800
        crs       object +proj=geos +lon_0=140.7 +h=35785831 +x_0=0 +y_0=0 +a=6378169 ...
      * y         (y) float64 5.5e+06 5.498e+06 5.496e+06 ... -5.496e+06 -5.498e+06
      * x         (x) float64 -5.498e+06 -5.496e+06 -5.494e+06 ... 5.498e+06 5.5e+06
    Attributes:
        orbital_parameters:   {'projection_longitude': 140.7, 'projection_latitud...
        standard_name:        toa_brightness_temperature
        level:                None
        wavelength:           (11.0, 11.2, 11.4)
        units:                K
        calibration:          brightness_temperature
        file_type:            ['hrit_b14_seg', 'hrit_b14_fd']
        modifiers:            ()
        polarization:         None
        sensor:               ahi
        name:                 B14
        platform_name:        Himawari-8
        resolution:           4000
        start_time:           2018-01-11 09:00:20.995200
        end_time:             2018-01-11 09:09:40.348800
        area:                 Area ID: FLDK, Description: Full Disk, Projection I...
        ancillary_variables:  []

JMA HRIT data contain the scanline acquisition time for only a subset of scanlines. Timestamps of
the remaining scanlines are computed using linear interpolation. This is what you'll find in the
``acq_time`` coordinate of the dataset.

Compression
-----------

Gzip-compressed MTSAT files can be decompressed on the fly using
:class:`~satpy.readers.FSFile`:

.. code-block:: python

    import fsspec
    from satpy import Scene
    from satpy.readers import FSFile

    filename = "/data/HRIT_MTSAT1_20090101_0630_DK01IR1.gz"
    open_file = fsspec.open(filename, compression="gzip")
    fs_file = FSFile(open_file)
    scn = Scene([fs_file], reader="jami_hrit")
    scn.load(["IR1"])


.. _JMA HRIT - Mission Specific Implementation: http://www.jma.go.jp/jma/jma-eng/satellite/introduction/4_2HRIT.pdf
.. _JAMI/Imager sample data: https://www.data.jma.go.jp/mscweb/en/operation/hrit_sample.html
.. _AHI sample data: https://www.data.jma.go.jp/mscweb/en/himawari89/space_segment/sample_hrit.html
"""

import logging
from datetime import datetime

import numpy as np
import xarray as xr

from satpy.readers._geos_area import get_area_definition, get_area_extent
<<<<<<< HEAD
from satpy.readers.utils import get_geostationary_mask, modified_julian_day_to_datetime64
=======
from satpy.readers.hrit_base import (
    HRITFileHandler,
    ancillary_text,
    annotation_header,
    base_hdr_map,
    image_data_function,
)
from satpy.readers.utils import get_geostationary_mask
>>>>>>> 4f6a7c35

logger = logging.getLogger('hrit_jma')


# JMA implementation:
key_header = np.dtype([('key_number', 'u4')])

segment_identification = np.dtype([('image_segm_seq_no', '>u1'),
                                   ('total_no_image_segm', '>u1'),
                                   ('line_no_image_segm', '>u2')])

encryption_key_message = np.dtype([('station_number', '>u2')])

image_compensation_information = np.dtype([('compensation', '|S1')])

image_observation_time = np.dtype([('times', '|S1')])

image_quality_information = np.dtype([('quality', '|S1')])


jma_variable_length_headers: dict = {}

jma_text_headers = {image_data_function: 'image_data_function',
                    annotation_header: 'annotation_header',
                    ancillary_text: 'ancillary_text',
                    image_compensation_information: 'image_compensation_information',
                    image_observation_time: 'image_observation_time',
                    image_quality_information: 'image_quality_information'}

jma_hdr_map = base_hdr_map.copy()
jma_hdr_map.update({7: key_header,
                    128: segment_identification,
                    129: encryption_key_message,
                    130: image_compensation_information,
                    131: image_observation_time,
                    132: image_quality_information
                    })


cuc_time = np.dtype([('coarse', 'u1', (4, )),
                     ('fine', 'u1', (3, ))])

time_cds_expanded = np.dtype([('days', '>u2'),
                              ('milliseconds', '>u4'),
                              ('microseconds', '>u2'),
                              ('nanoseconds', '>u2')])

FULL_DISK = 1
NORTH_HEMIS = 2
SOUTH_HEMIS = 3
UNKNOWN_AREA = -1
AREA_NAMES = {FULL_DISK: {'short': 'FLDK', 'long': 'Full Disk'},
              NORTH_HEMIS: {'short': 'NH', 'long': 'Northern Hemisphere'},
              SOUTH_HEMIS: {'short': 'SH', 'long': 'Southern Hemisphere'},
              UNKNOWN_AREA: {'short': 'UNKNOWN', 'long': 'Unknown Area'}}

MTSAT1R = 'MTSAT-1R'
MTSAT2 = 'MTSAT-2'
HIMAWARI8 = 'Himawari-8'
UNKNOWN_PLATFORM = 'Unknown Platform'
PLATFORMS = {
    'GEOS(140.00)': MTSAT1R,
    'GEOS(140.25)': MTSAT1R,
    'GEOS(140.70)': HIMAWARI8,
    'GEOS(145.00)': MTSAT2,
}
SENSORS = {
    MTSAT1R: 'jami',
    MTSAT2: 'mtsat2_imager',
    HIMAWARI8: 'ahi'
}


class HRITJMAFileHandler(HRITFileHandler):
    """JMA HRIT format reader.

    By default, the reader uses the start time parsed from the filename. To use exact time, computed
    from the metadata, the user can define a keyword argument::

        scene = Scene(filenames=filenames,
                      reader='ahi_hrit',
                      reader_kwargs={'use_acquisition_time_as_start_time': True})

    As this time is different for every channel, time-dependent calculations like SZA correction
    can be pretty slow when multiple channels are used.

    The exact scanline times are always available as coordinates of an individual channels::

        scene.load(["B03"])
        print(scene["B03].coords["acq_time"].data)

    would print something similar to::

        array(['2021-12-08T06:00:20.131200000', '2021-12-08T06:00:20.191948000',
               '2021-12-08T06:00:20.252695000', ...,
               '2021-12-08T06:09:39.449390000', '2021-12-08T06:09:39.510295000',
               '2021-12-08T06:09:39.571200000'], dtype='datetime64[ns]')

    The first value represents the exact start time, and the last one the exact end time of the data
    acquisition.

    """

    def __init__(self, filename, filename_info, filetype_info, use_acquisition_time_as_start_time=False):
        """Initialize the reader."""
        super(HRITJMAFileHandler, self).__init__(filename, filename_info,
                                                 filetype_info,
                                                 (jma_hdr_map,
                                                  jma_variable_length_headers,
                                                  jma_text_headers))

        self._use_acquisition_time_as_start_time = use_acquisition_time_as_start_time
        self.mda['segment_sequence_number'] = self.mda['image_segm_seq_no']
        self.mda['planned_end_segment_number'] = self.mda['total_no_image_segm']
        self.mda['planned_start_segment_number'] = 1

        items = self.mda['image_data_function'].decode().split('\r')
        if items[0].startswith('$HALFTONE'):
            self.calibration_table = []
            for item in items[1:]:
                if item == '':
                    continue
                key, value = item.split(':=')
                if key.startswith('_UNIT'):
                    self.mda['unit'] = item.split(':=')[1]
                elif key.startswith('_NAME'):
                    pass
                elif key.isdigit():
                    key = int(key)
                    value = float(value)
                    self.calibration_table.append((key, value))

            self.calibration_table = np.array(self.calibration_table)

        self.projection_name = self.mda['projection_name'].decode().strip()
        sublon = float(self.projection_name.split('(')[1][:-1])
        self.mda['projection_parameters']['SSP_longitude'] = sublon
        self.platform = self._get_platform()
        self.is_segmented = self.mda['segment_sequence_number'] > 0
        self.area_id = filename_info.get('area', UNKNOWN_AREA)
        if self.area_id not in AREA_NAMES:
            self.area_id = UNKNOWN_AREA
        self.area = self._get_area_def()
        self.acq_time = self._get_acq_time()

    def _get_platform(self):
        """Get the platform name.

        The platform is not specified explicitly in JMA HRIT files. For
        segmented data it is not even specified in the filename. But it
        can be derived indirectly from the projection name:

            GEOS(140.00): MTSAT-1R
            GEOS(140.25): MTSAT-1R    # TODO: Check if there is more...
            GEOS(140.70): Himawari-8
            GEOS(145.00): MTSAT-2

        See [MTSAT], section 3.1. Unfortunately Himawari-8 and 9 are not
        distinguishable using that method at the moment. From [HIMAWARI]:

        "HRIT/LRIT files have the same file naming convention in the same
        format in Himawari-8 and Himawari-9, so there is no particular
        difference."

        TODO: Find another way to distinguish Himawari-8 and 9.

        References:
        [MTSAT] http://www.data.jma.go.jp/mscweb/notice/Himawari7_e.html
        [HIMAWARI] http://www.data.jma.go.jp/mscweb/en/himawari89/space_segment/sample_hrit.html

        """
        try:
            return PLATFORMS[self.projection_name]
        except KeyError:
            logger.error('Unable to determine platform: Unknown projection '
                         'name "{}"'.format(self.projection_name))
            return UNKNOWN_PLATFORM

    def _check_sensor_platform_consistency(self, sensor):
        """Make sure sensor and platform are consistent.

        Args:
            sensor (str) : Sensor name from YAML dataset definition

        Raises:
            ValueError if they don't match

        """
        ref_sensor = SENSORS.get(self.platform, None)
        if ref_sensor and not sensor == ref_sensor:
            logger.error('Sensor-Platform mismatch: {} is not a payload '
                         'of {}. Did you choose the correct reader?'
                         .format(sensor, self.platform))

    def _get_line_offset(self):
        """Get line offset for the current segment.

        Read line offset from the file and adapt it to the current segment
        or half disk scan so that

            y(l) ~ l - loff

        because this is what get_geostationary_area_extent() expects.
        """
        # Get line offset from the file
        nlines = int(self.mda['number_of_lines'])
        loff = np.float32(self.mda['loff'])

        # Adapt it to the current segment
        if self.is_segmented:
            # loff in the file specifies the offset of the full disk image
            # centre (1375/2750 for VIS/IR)
            segment_number = self.mda['segment_sequence_number'] - 1
            loff -= (self.mda['total_no_image_segm'] - segment_number - 1) * nlines
        elif self.area_id in (NORTH_HEMIS, SOUTH_HEMIS):
            # loff in the file specifies the start line of the half disk image
            # in the full disk image
            loff = nlines - loff
        elif self.area_id == UNKNOWN_AREA:
            logger.error('Cannot compute line offset for unknown area')

        return loff

    def _get_area_def(self):
        """Get the area definition of the band."""
        pdict = {
            'cfac': np.int32(self.mda['cfac']),
            'lfac': np.int32(self.mda['lfac']),
            'coff': np.float32(self.mda['coff']),
            'loff': self._get_line_offset(),
            'ncols': int(self.mda['number_of_columns']),
            'nlines': int(self.mda['number_of_lines']),
            'scandir': 'N2S',
            'a': float(self.mda['projection_parameters']['a']),
            'b': float(self.mda['projection_parameters']['b']),
            'h': float(self.mda['projection_parameters']['h']),
            'ssp_lon': float(self.mda['projection_parameters']['SSP_longitude']),
            'a_name': AREA_NAMES[self.area_id]['short'],
            'a_desc': AREA_NAMES[self.area_id]['long'],
            'p_id': 'geosmsg'
        }
        area_extent = get_area_extent(pdict)
        return get_area_definition(pdict, area_extent)

    def get_area_def(self, dsid):
        """Get the area definition of the band."""
        return self.area

    def get_dataset(self, key, info):
        """Get the dataset designated by *key*."""
        res = super(HRITJMAFileHandler, self).get_dataset(key, info)

        # Filenames of segmented data is identical for MTSAT-1R, MTSAT-2
        # and Himawari-8/9. Make sure we have the correct reader for the data
        # at hand.
        self._check_sensor_platform_consistency(info['sensor'])

        # Calibrate and mask space pixels
        res = self._mask_space(self.calibrate(res, key["calibration"]))

        # Add scanline acquisition time
        res.coords['acq_time'] = ('y', self.acq_time)
        res.coords['acq_time'].attrs['long_name'] = 'Scanline acquisition time'

        # Update attributes
        res.attrs.update(info)
        res.attrs['platform_name'] = self.platform
        res.attrs['orbital_parameters'] = {
            'projection_longitude': float(self.mda['projection_parameters']['SSP_longitude']),
            'projection_latitude': 0.,
            'projection_altitude': float(self.mda['projection_parameters']['h'])}

        return res

    def _mask_space(self, data):
        """Mask space pixels."""
        geomask = get_geostationary_mask(area=self.area)
        return data.where(geomask)

    def _get_acq_time(self):
        r"""Get the acquisition times from the file.

        Acquisition times for a subset of scanlines are stored in the header
        as follows:

        b'LINE:=1\rTIME:=54365.022558\rLINE:=21\rTIME:=54365.022664\r...'

        Missing timestamps in between are computed using linear interpolation.
        """
        buf_b = np.frombuffer(self.mda['image_observation_time'],
                              dtype=image_observation_time)

        # Replace \r by \n before encoding, otherwise encoding will drop all
        # elements except the last one
        buf_s = b''.join(buf_b['times']).replace(b'\r', b'\n').decode()

        # Split into key:=value pairs; then extract line number and timestamp
        splits = buf_s.strip().split('\n')
        lines_sparse = [int(s.split(':=')[1]) for s in splits[0::2]]
        times_sparse = [float(s.split(':=')[1]) for s in splits[1::2]]

        if self.platform == HIMAWARI8:
            # Only a couple of timestamps in the header, and only the first
            # and last are usable (duplicates inbetween).
            lines_sparse = [lines_sparse[0], lines_sparse[-1]]
            times_sparse = [times_sparse[0], times_sparse[-1]]

        # Compute missing timestamps using linear interpolation.
        lines = np.arange(lines_sparse[0], lines_sparse[-1]+1)
        times = np.interp(lines, lines_sparse, times_sparse)

        # Convert to np.datetime64
        times64 = modified_julian_day_to_datetime64(times)

        return times64

    @staticmethod
    def _interp(arr, cal):
        return np.interp(arr.ravel(), cal[:, 0], cal[:, 1]).reshape(arr.shape)

    def calibrate(self, data, calibration):
        """Calibrate the data."""
        tic = datetime.now()

        if calibration == 'counts':
            return data
        if calibration == 'radiance':
            raise NotImplementedError("Can't calibrate to radiance.")

        cal = self.calibration_table
        res = data.data.map_blocks(self._interp, cal, dtype=cal[:, 0].dtype)
        res = xr.DataArray(res,
                           dims=data.dims, attrs=data.attrs,
                           coords=data.coords)
        res = res.where(data < 65535)
        logger.debug("Calibration time " + str(datetime.now() - tic))
        return res

    @property
    def start_time(self):
        """Get start time of the scan."""
        if self._use_acquisition_time_as_start_time:
            return self.acq_time[0].astype(datetime)
        return self._start_time

    @property
    def end_time(self):
        """Get end time of the scan."""
        return self.acq_time[-1].astype(datetime)<|MERGE_RESOLUTION|>--- conflicted
+++ resolved
@@ -114,9 +114,6 @@
 import xarray as xr
 
 from satpy.readers._geos_area import get_area_definition, get_area_extent
-<<<<<<< HEAD
-from satpy.readers.utils import get_geostationary_mask, modified_julian_day_to_datetime64
-=======
 from satpy.readers.hrit_base import (
     HRITFileHandler,
     ancillary_text,
@@ -125,7 +122,6 @@
     image_data_function,
 )
 from satpy.readers.utils import get_geostationary_mask
->>>>>>> 4f6a7c35
 
 logger = logging.getLogger('hrit_jma')
 
@@ -197,6 +193,14 @@
     MTSAT2: 'mtsat2_imager',
     HIMAWARI8: 'ahi'
 }
+
+
+def mjd2datetime64(mjd):
+    """Convert Modified Julian Day (MJD) to datetime64."""
+    epoch = np.datetime64('1858-11-17 00:00')
+    day2usec = 24 * 3600 * 1E6
+    mjd_usec = (mjd * day2usec).astype(np.int64).astype('timedelta64[us]')
+    return epoch + mjd_usec
 
 
 class HRITJMAFileHandler(HRITFileHandler):
@@ -438,7 +442,7 @@
         times = np.interp(lines, lines_sparse, times_sparse)
 
         # Convert to np.datetime64
-        times64 = modified_julian_day_to_datetime64(times)
+        times64 = mjd2datetime64(times)
 
         return times64
 

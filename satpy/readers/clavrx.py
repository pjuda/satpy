#!/usr/bin/env python
# -*- coding: utf-8 -*-
# Copyright (c) 2021 Satpy developers
#
# This file is part of satpy.
#
# satpy is free software: you can redistribute it and/or modify it under the
# terms of the GNU General Public License as published by the Free Software
# Foundation, either version 3 of the License, or (at your option) any later
# version.
#
# satpy is distributed in the hope that it will be useful, but WITHOUT ANY
# WARRANTY; without even the implied warranty of MERCHANTABILITY or FITNESS FOR
# A PARTICULAR PURPOSE.  See the GNU General Public License for more details.
#
# You should have received a copy of the GNU General Public License along with
# satpy.  If not, see <http://www.gnu.org/licenses/>.
"""Interface to CLAVR-X HDF4 products."""

import os
import logging

import numpy as np
import netCDF4
import xarray as xr
from glob import glob
from satpy.readers.hdf4_utils import HDF4FileHandler, SDS
from satpy.readers.file_handlers import BaseFileHandler
from satpy import CHUNK_SIZE
from pyresample import geometry
from pathlib import Path

LOG = logging.getLogger(__name__)


CF_UNITS = {
    'none': '1',
}

SENSORS = {
    'MODIS': 'modis',
    'VIIRS': 'viirs',
    'AVHRR': 'avhrr',
    'AHI': 'ahi',
    'ABI': 'abi',
    'GOES-RU-IMAGER': 'abi',
}
PLATFORMS = {
    'SNPP': 'npp',
    'HIM8': 'himawari8',
    'HIM9': 'himawari9',
    'H08': 'himawari8',
    'H09': 'himawari9',
    'G16': 'GOES-16',
    'G17': 'GOES-17'
}
ROWS_PER_SCAN = {
    'viirs': 16,
    'modis': 10,
}
NADIR_RESOLUTION = {
    'viirs': 742,
    'modis': 1000,
    'avhrr': 1050,
    'ahi': 2000,
    'abi': 2004,
}


def _get_sensor(sensor: str) -> str:
    """Get the sensor."""
    LOG.debug('SENSORS: {}'.format(sensor))
    for k, v in SENSORS.items():
        if k in sensor:
            return v
    raise ValueError("Unknown sensor '{}'".format(sensor))


def _get_platform(platform: str) -> str:
    """Get the platform."""
    for k, v in PLATFORMS.items():
        if k in platform:
            return v
    return platform


def _get_rows_per_scan(sensor: str) -> str:
    """Get number of rows per scan."""
    for k, v in ROWS_PER_SCAN.items():
        if sensor.startswith(k):
            return v
    return None


class _CLAVRxHelper:
    """A base class for the CLAVRx File Handlers."""

    def _remove_attributes(attrs: dict) -> dict:
        """Remove attributes that described data before scaling."""
        old_attrs = ['unscaled_missing', 'SCALED_MIN', 'SCALED_MAX',
                     'SCALED_MISSING']

        for attr_key in old_attrs:
            attrs.pop(attr_key, None)
        return attrs

    @staticmethod
    def _scale_data(data_arr: xr.DataArray, scale_factor: float, add_offset: float) -> xr.DataArray:
        """Scale data, if needed."""
        scaling_needed = not (scale_factor == 1.0 and add_offset == 0.0)
        if scaling_needed:
            data_arr = data_arr * scale_factor + add_offset
        return data_arr

    @staticmethod
    def _get_data(data: xr.DataArray, dataset_id: dict) -> xr.DataArray:
        """Get a dataset."""
        if dataset_id.get('resolution'):
            data.attrs['resolution'] = dataset_id['resolution']

        attrs = data.attrs.copy()

        fill = attrs.get('_FillValue')
        factor = attrs.pop('scale_factor', (np.ones(1, dtype=data.dtype))[0])
        offset = attrs.pop('add_offset', (np.zeros(1, dtype=data.dtype))[0])
        valid_range = attrs.get('valid_range', [None])
        if isinstance(valid_range, np.ndarray):
            attrs["valid_range"] = valid_range.tolist()

        flags = not data.attrs.get("SCALED", 1) and any(data.attrs.get("flag_values", [None]))
        if not flags:
            data = data.where(data != fill)
            data = _CLAVRxHelper._scale_data(data, factor, offset)
            # don't need _FillValue if it has been applied.
            attrs.pop('_FillValue', None)

        if all(valid_range):
            valid_min = _CLAVRxHelper._scale_data(valid_range[0], factor, offset)
            valid_max = _CLAVRxHelper._scale_data(valid_range[1], factor, offset)
            if flags:
                data = data.where((data >= valid_min) & (data <= valid_max), fill)
            else:
                data = data.where((data >= valid_min) & (data <= valid_max))
            attrs['valid_range'] = [valid_min, valid_max]

        data.attrs = _CLAVRxHelper._remove_attributes(attrs)

        return data

    @staticmethod
    def _area_extent(x, y, h):
        x_l = h * x[0]
        x_r = h * x[-1]
        y_l = h * y[-1]
        y_u = h * y[0]
        ncols = x.shape[0]
        nlines = y.shape[0]
        x_half = (x_r - x_l) / (ncols - 1) / 2.
        y_half = (y_u - y_l) / (nlines - 1) / 2.
        area_extent = (x_l - x_half, y_l - y_half, x_r + x_half, y_u + y_half)
        return area_extent, ncols, nlines

    @staticmethod
    def _read_pug_fixed_grid(projection, distance_multiplier=1.0) -> dict:
        """Read from recent PUG format, where axes are in meters."""
        a = projection.semi_major_axis
        h = projection.perspective_point_height
        b = projection.semi_minor_axis

        lon_0 = projection.longitude_of_projection_origin
        sweep_axis = projection.sweep_angle_axis[0]

        proj_dict = {'a': float(a) * distance_multiplier,
                     'b': float(b) * distance_multiplier,
                     'lon_0': float(lon_0),
                     'h': float(h) * distance_multiplier,
                     'proj': 'geos',
                     'units': 'm',
                     'sweep': sweep_axis}
        return proj_dict

    @staticmethod
    def _find_input_nc(filename: str, l1b_base: str) -> str:
        filename = Path(filename)
        dirname = filename.parent
        l1b_filenames = dirname.joinpath(l1b_base + '.nc')
        if l1b_filenames.exists():
            return l1b_filenames

        glob_pat = os.path.join(dirname, l1b_base + '*R20*.nc')
        LOG.debug("searching for {0}".format(glob_pat))
        l1b_filenames = list(glob(glob_pat))
        if not l1b_filenames:
            raise IOError("Could not find navigation donor for {0}"
                          " in same directory as CLAVR-x data".format(l1b_base))
        LOG.debug('Candidate nav donors: {0}'.format(repr(l1b_filenames)))
        return l1b_filenames[0]

    @staticmethod
    def _read_axi_fixed_grid(filename: str, l1b_attr) -> geometry.AreaDefinition:
        """Read a fixed grid.

        CLAVR-x does not transcribe fixed grid parameters to its output
        We have to recover that information from the original input file,
        which is partially named as L1B attribute

        example attributes found in L2 CLAVR-x files:
        sensor = "AHI" ;
        platform = "HIM8" ;
        FILENAME = "clavrx_H08_20180719_1300.level2.hdf" ;
        L1B = "clavrx_H08_20180719_1300" ;
        """
        LOG.debug("looking for corresponding input file for {0}"
                  " to act as fixed grid navigation donor".format(l1b_attr))
        l1b_path = _CLAVRxHelper._find_input_nc(filename, l1b_attr)
        LOG.info("Since CLAVR-x does not include fixed-grid parameters,"
                 " using input file {0} as donor".format(l1b_path))
        l1b = netCDF4.Dataset(l1b_path)
        proj = None
        proj_var = l1b.variables.get("Projection", None)
        if proj_var is not None:
            # hsd2nc input typically used by CLAVR-x uses old-form km for axes/height
            LOG.debug("found hsd2nc-style draft PUG fixed grid specification")
            proj = _CLAVRxHelper._read_pug_fixed_grid(proj_var, 1000.0)
        if proj is None:  # most likely to come into play for ABI cases
            proj_var = l1b.variables.get("goes_imager_projection", None)
            if proj_var is not None:
                LOG.debug("found cmip-style final PUG fixed grid specification")
                proj = _CLAVRxHelper._read_pug_fixed_grid(proj_var)
        if not proj:
            raise ValueError("Unable to recover projection information"
                             " for {0}".format(filename))

        h = float(proj['h'])
        x, y = l1b['x'], l1b['y']
        area_extent, ncols, nlines = _CLAVRxHelper._area_extent(x, y, h)

        # LOG.debug(repr(proj))
        # LOG.debug(repr(area_extent))

        area = geometry.AreaDefinition(
            'ahi_geos',
            "AHI L2 file area",
            'ahi_geos',
            proj,
            ncols,
            nlines,
            np.asarray(area_extent))

        return area

    @staticmethod
    def get_metadata(sensor, platform, attrs: dict, ds_info: dict) -> dict:
        """Get metadata."""
        i = {}
        i.update(attrs)
        i.update(ds_info)

        flag_meanings = i.get('flag_meanings', None)
        if not i.get('SCALED', 1) and not flag_meanings:
            i['flag_meanings'] = '<flag_meanings_unknown>'
            i.setdefault('flag_values', [None])
        elif not i.get('SCALED', 1) and isinstance(flag_meanings, str):
<<<<<<< HEAD
            flag_meanings = flag_meanings.split("  ")
=======
            i["flag_meanings"] = flag_meanings.split("  ")
>>>>>>> 247a029b
        u = i.get('units')
        if u in CF_UNITS:
            # CF compliance
            i['units'] = CF_UNITS[u]
            if u.lower() == "none":
                i['units'] = "1"
        i['sensor'] = sensor
        i['platform_name'] = platform
        rps = _get_rows_per_scan(sensor)
        if rps:
            i['rows_per_scan'] = rps
        i['reader'] = 'clavrx'

        return i


class CLAVRXHDF4FileHandler(HDF4FileHandler, _CLAVRxHelper):
    """A file handler for CLAVRx files."""

    def __init__(self, filename, filename_info, filetype_info):
        """Init method."""
        super(CLAVRXHDF4FileHandler, self).__init__(filename,
                                                    filename_info,
                                                    filetype_info)

    @property
    def start_time(self):
        """Get the start time."""
        return self.filename_info['start_time']

    @property
    def end_time(self):
        """Get the end time."""
        return self.filename_info.get('end_time', self.start_time)

    def get_dataset(self, dataset_id, ds_info):
        """Get a dataset."""
        var_name = ds_info.get('file_key', dataset_id['name'])
        data = self[var_name]
        data = _CLAVRxHelper._get_data(data, dataset_id)
        data.attrs = _CLAVRxHelper.get_metadata(self.sensor, self.platform,
                                                data.attrs, ds_info)
        return data

    def get_nadir_resolution(self, sensor):
        """Get nadir resolution."""
        for k, v in NADIR_RESOLUTION.items():
            if sensor.startswith(k):
                return v
        res = self.filename_info.get('resolution')
        if res.endswith('m'):
            return int(res[:-1])
        elif res is not None:
            return int(res)

    def available_datasets(self, configured_datasets=None):
        """Automatically determine datasets provided by this file."""
        LOG.debug(self.file_content.get('/attr/sensor'))
        self.sensor = _get_sensor(self.file_content.get('/attr/sensor'))
        LOG.debug(self.sensor)
        self.platform = _get_platform(self.file_content.get('/attr/platform'))

        nadir_resolution = self.get_nadir_resolution(self.sensor)
        coordinates = ('longitude', 'latitude')
        handled_variables = set()

        # update previously configured datasets
        for is_avail, ds_info in (configured_datasets or []):
            this_res = ds_info.get('resolution')
            this_coords = ds_info.get('coordinates')
            # some other file handler knows how to load this
            if is_avail is not None:
                yield is_avail, ds_info

            var_name = ds_info.get('file_key', ds_info['name'])
            matches = self.file_type_matches(ds_info['file_type'])
            # we can confidently say that we can provide this dataset and can
            # provide more info
            if matches and var_name in self and this_res != nadir_resolution:
                handled_variables.add(var_name)
                new_info = ds_info.copy()  # don't mess up the above yielded
                new_info['resolution'] = nadir_resolution
                if self._is_polar() and this_coords is None:
                    new_info['coordinates'] = coordinates
                yield True, new_info
            elif is_avail is None:
                # if we didn't know how to handle this dataset and no one else did
                # then we should keep it going down the chain
                yield is_avail, ds_info

        # add new datasets
        for var_name, val in self.file_content.items():
            if isinstance(val, SDS):
                ds_info = {
                    'file_type': self.filetype_info['file_type'],
                    'resolution': nadir_resolution,
                    'name': var_name,
                }
                if self._is_polar():
                    ds_info['coordinates'] = ['longitude', 'latitude']
                yield True, ds_info

    def get_shape(self, dataset_id, ds_info):
        """Get the shape."""
        var_name = ds_info.get('file_key', dataset_id['name'])
        return self[var_name + '/shape']

    def _is_polar(self):
        l1b_att, inst_att = (str(self.file_content.get('/attr/L1B', None)),
                             str(self.file_content.get('/attr/sensor', None)))

        return (inst_att != 'AHI' and 'GOES' not in inst_att) or (l1b_att is None)

    def get_area_def(self, key):
        """Get the area definition of the data at hand."""
        if self._is_polar():  # then it doesn't have a fixed grid
            return super(CLAVRXHDF4FileHandler, self).get_area_def(key)

        l1b_att = str(self.file_content.get('/attr/L1B', None))
        area_def = _CLAVRxHelper._read_axi_fixed_grid(self.filename, l1b_att)
        return area_def


class CLAVRXNetCDFFileHandler(_CLAVRxHelper, BaseFileHandler):
    """File Handler for CLAVRX netcdf files."""

    def __init__(self, filename, filename_info, filetype_info):
        """Init method."""
        super(CLAVRXNetCDFFileHandler, self).__init__(filename,
                                                      filename_info,
                                                      filetype_info,
                                                      )

        self.nc = xr.open_dataset(filename,
                                  decode_cf=True,
                                  mask_and_scale=False,
                                  decode_coords=True,
                                  chunks=CHUNK_SIZE)
        # y,x is used in satpy, bands rather than channel using in xrimage
        self.nc = self.nc.rename_dims({'scan_lines_along_track_direction': "y",
                                       'pixel_elements_along_scan_direction': "x"})

        self.platform = _get_platform(
            self.filename_info.get('platform_shortname', None))
        self.sensor = _get_sensor(self.nc.attrs.get('sensor', None))
        # coordinates need scaling and valid_range (mask_and_scale won't work on valid_range)
        self.nc.coords["latitude"] = _CLAVRxHelper._get_data(self.nc.coords["latitude"],
                                                             {"name": "latitude"})
        self.nc.coords["longitude"] = _CLAVRxHelper._get_data(self.nc.coords["longitude"],
                                                              {"name": "longitude"})

    def _get_ds_info_for_data_arr(self, var_name):
        ds_info = {
            'file_type': self.filetype_info['file_type'],
            'name': var_name,
        }
        return ds_info

    def _is_2d_yx_data_array(self, data_arr):
        has_y_dim = data_arr.dims[0] == "y"
        has_x_dim = data_arr.dims[1] == "x"
        return has_y_dim and has_x_dim

    def _available_new_datasets(self, handled_vars):
        """Metadata for available variables other than BT."""
        possible_vars = list(self.nc.items()) + list(self.nc.coords.items())
        for var_name, data_arr in possible_vars:
            if var_name in handled_vars:
                continue
            if data_arr.ndim != 2:
                # we don't currently handle non-2D variables
                continue
            if not self._is_2d_yx_data_array(data_arr):
                # we need 'traditional' y/x dimensions currently
                continue

            ds_info = self._get_ds_info_for_data_arr(var_name)
            yield True, ds_info

    def available_datasets(self, configured_datasets=None):
        """Dynamically discover what variables can be loaded from this file.

        See :meth:`satpy.readers.file_handlers.BaseHandler.available_datasets`
        for more information.

        """
        handled_vars = set()
        for is_avail, ds_info in (configured_datasets or []):
            if is_avail is not None:
                # some other file handler said it has this dataset
                # we don't know any more information than the previous
                # file handler so let's yield early
                yield is_avail, ds_info
                continue
            if self.file_type_matches(ds_info['file_type']):
                handled_vars.add(ds_info['name'])
            yield self.file_type_matches(ds_info['file_type']), ds_info
        yield from self._available_new_datasets(handled_vars)

    def _is_polar(self):
        l1b_att, inst_att = (str(self.nc.attrs.get('L1B', None)),
                             str(self.nc.attrs.get('sensor', None)))

        return (inst_att != 'AHI' and 'GOES' not in inst_att) or (l1b_att is None)

    def get_area_def(self, key):
        """Get the area definition of the data at hand."""
        if self._is_polar():  # then it doesn't have a fixed grid
            return super(CLAVRXNetCDFFileHandler, self).get_area_def(key)

        l1b_att = str(self.nc.attrs.get('L1B', None))
        return _CLAVRxHelper._read_axi_fixed_grid(self.filename, l1b_att)

    def get_dataset(self, dataset_id, ds_info):
        """Get a dataset."""
        var_name = ds_info.get('name', dataset_id['name'])
        data = self[var_name]
        data = _CLAVRxHelper._get_data(data, dataset_id)
        data.attrs = _CLAVRxHelper.get_metadata(self.sensor, self.platform,
                                                data.attrs, ds_info)
        return data

    def __getitem__(self, item):
        """Wrap around `self.nc[item]`."""
        data = self.nc[item]
        return data<|MERGE_RESOLUTION|>--- conflicted
+++ resolved
@@ -17,18 +17,19 @@
 # satpy.  If not, see <http://www.gnu.org/licenses/>.
 """Interface to CLAVR-X HDF4 products."""
 
+import logging
 import os
-import logging
-
+from glob import glob
+from typing import Optional
+
+import netCDF4
 import numpy as np
-import netCDF4
 import xarray as xr
-from glob import glob
-from satpy.readers.hdf4_utils import HDF4FileHandler, SDS
+from pyresample import geometry
+
+from satpy import CHUNK_SIZE
 from satpy.readers.file_handlers import BaseFileHandler
-from satpy import CHUNK_SIZE
-from pyresample import geometry
-from pathlib import Path
+from satpy.readers.hdf4_utils import SDS, HDF4FileHandler
 
 LOG = logging.getLogger(__name__)
 
@@ -84,7 +85,7 @@
     return platform
 
 
-def _get_rows_per_scan(sensor: str) -> str:
+def _get_rows_per_scan(sensor: str) -> Optional[int]:
     """Get number of rows per scan."""
     for k, v in ROWS_PER_SCAN.items():
         if sensor.startswith(k):
@@ -95,6 +96,7 @@
 class _CLAVRxHelper:
     """A base class for the CLAVRx File Handlers."""
 
+    @staticmethod
     def _remove_attributes(attrs: dict) -> dict:
         """Remove attributes that described data before scaling."""
         old_attrs = ['unscaled_missing', 'SCALED_MIN', 'SCALED_MAX',
@@ -105,7 +107,7 @@
         return attrs
 
     @staticmethod
-    def _scale_data(data_arr: xr.DataArray, scale_factor: float, add_offset: float) -> xr.DataArray:
+    def _scale_data(data_arr, scale_factor: float, add_offset: float) -> xr.DataArray:
         """Scale data, if needed."""
         scaling_needed = not (scale_factor == 1.0 and add_offset == 0.0)
         if scaling_needed:
@@ -113,7 +115,7 @@
         return data_arr
 
     @staticmethod
-    def _get_data(data: xr.DataArray, dataset_id: dict) -> xr.DataArray:
+    def _get_data(data, dataset_id: dict) -> xr.DataArray:
         """Get a dataset."""
         if dataset_id.get('resolution'):
             data.attrs['resolution'] = dataset_id['resolution']
@@ -148,7 +150,7 @@
         return data
 
     @staticmethod
-    def _area_extent(x, y, h):
+    def _area_extent(x, y, h: float):
         x_l = h * x[0]
         x_r = h * x[-1]
         y_l = h * y[-1]
@@ -161,7 +163,7 @@
         return area_extent, ncols, nlines
 
     @staticmethod
-    def _read_pug_fixed_grid(projection, distance_multiplier=1.0) -> dict:
+    def _read_pug_fixed_grid(projection: xr.DataArray, distance_multiplier=1.0) -> dict:
         """Read from recent PUG format, where axes are in meters."""
         a = projection.semi_major_axis
         h = projection.perspective_point_height
@@ -181,20 +183,19 @@
 
     @staticmethod
     def _find_input_nc(filename: str, l1b_base: str) -> str:
-        filename = Path(filename)
-        dirname = filename.parent
-        l1b_filenames = dirname.joinpath(l1b_base + '.nc')
-        if l1b_filenames.exists():
-            return l1b_filenames
+        dirname = os.path.dirname(filename)
+        l1b_filename = os.path.join(dirname, l1b_base + '.nc')
+        if os.path.exists(l1b_filename):
+            return str(l1b_filename)
 
         glob_pat = os.path.join(dirname, l1b_base + '*R20*.nc')
         LOG.debug("searching for {0}".format(glob_pat))
-        l1b_filenames = list(glob(glob_pat))
-        if not l1b_filenames:
+        found_l1b_filenames = list(glob(glob_pat))
+        if len(found_l1b_filenames) == 0:
             raise IOError("Could not find navigation donor for {0}"
                           " in same directory as CLAVR-x data".format(l1b_base))
-        LOG.debug('Candidate nav donors: {0}'.format(repr(l1b_filenames)))
-        return l1b_filenames[0]
+        LOG.debug('Candidate nav donors: {0}'.format(repr(found_l1b_filenames)))
+        return found_l1b_filenames[0]
 
     @staticmethod
     def _read_axi_fixed_grid(filename: str, l1b_attr) -> geometry.AreaDefinition:
@@ -250,7 +251,7 @@
         return area
 
     @staticmethod
-    def get_metadata(sensor, platform, attrs: dict, ds_info: dict) -> dict:
+    def get_metadata(sensor: str, platform: str, attrs: dict, ds_info: dict) -> dict:
         """Get metadata."""
         i = {}
         i.update(attrs)
@@ -261,11 +262,7 @@
             i['flag_meanings'] = '<flag_meanings_unknown>'
             i.setdefault('flag_values', [None])
         elif not i.get('SCALED', 1) and isinstance(flag_meanings, str):
-<<<<<<< HEAD
-            flag_meanings = flag_meanings.split("  ")
-=======
             i["flag_meanings"] = flag_meanings.split("  ")
->>>>>>> 247a029b
         u = i.get('units')
         if u in CF_UNITS:
             # CF compliance

--- conflicted
+++ resolved
@@ -196,7 +196,6 @@
         self._read_trailer()
         self.image_boundaries = ImageBoundaries(self.header, self.trailer, self.mda)
 
-<<<<<<< HEAD
         self.tres = REPEAT_CYCLE_DURATION  # base RC duration of 15
         if filetype_info is not None:  # to avoid error in the pytest
             if self.trailer['15TRAILER']['ImageProductionStats']['ActualScanningSummary']['ReducedScan'] == 1:
@@ -208,8 +207,6 @@
         with open(self.filename, mode='rb') as istream:
             return istream.read(36) == ascii_startswith
 
-=======
->>>>>>> 319a5f1c
     @property
     def nominal_start_time(self):
         """Read the repeat cycle nominal start time from metadata and round it to expected nominal time slot."""

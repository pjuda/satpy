--- conflicted
+++ resolved
@@ -227,14 +227,7 @@
     def _scale_and_mask_data_array(self, data, is_category=False):
         """Unscale byte data and mask invalid/fill values.
 
-<<<<<<< HEAD
-        scale_factor = data.attrs.get('scale_factor')
-        add_offset = data.attrs.get('add_offset', 0)
-        if scale_factor is not None:
-            data = data * scale_factor + add_offset
-=======
         MODIS requires unscaling the in-file bytes in an unexpected way::
->>>>>>> 324bf13d
 
             data = (byte_value - add_offset) * scale_factor
 

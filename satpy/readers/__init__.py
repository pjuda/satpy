--- conflicted
+++ resolved
@@ -354,42 +354,4 @@
 
     def config_files(self):
         return glob_config(
-<<<<<<< HEAD
-            os.path.join("readers", "*.yaml"), self.ppp_config_dir)
-
-    def _read_reader_config(self, config_files):
-        """Read the reader *config_files* and return the info extracted.
-        """
-
-        conf = {}
-        LOG.debug('Reading ' + str(config_files))
-        for config_file in config_files:
-            with open(config_file) as fd:
-                conf.update(yaml.load(fd.read()))
-
-        try:
-            reader_info = conf['reader']
-        except KeyError:
-            raise MalformedConfigError(
-                "Malformed config file {}: missing reader 'reader'".format(
-                    config_files))
-        reader_info['config_files'] = config_files
-        return reader_info
-
-    @staticmethod
-    def _load_reader(reader_info):
-        """Import and setup the reader from *reader_info*
-        """
-        try:
-            loader = runtime_import(reader_info["reader"])
-        except ImportError as err:
-            raise ImportError(
-                "Could not import reader class '{}' for reader '{}': {}".format(
-                    reader_info["reader"], reader_info["name"], str(err)))
-
-        reader_instance = loader(reader_info['config_files'])
-
-        return reader_instance
-=======
-            os.path.join("readers", "*.yaml"), self.ppp_config_dir)
->>>>>>> 6f8cd9b2
+            os.path.join("readers", "*.yaml"), self.ppp_config_dir)
#!/usr/bin/env python
# -*- coding: utf-8 -*-

# Copyright (c) 2017, 2018 Martin Raspaud

# Author(s):

#   Martin Raspaud <martin.raspaud@smhi.se>

# This program is free software: you can redistribute it and/or modify
# it under the terms of the GNU General Public License as published by
# the Free Software Foundation, either version 3 of the License, or
# (at your option) any later version.

# This program is distributed in the hope that it will be useful,
# but WITHOUT ANY WARRANTY; without even the implied warranty of
# MERCHANTABILITY or FITNESS FOR A PARTICULAR PURPOSE.  See the
# GNU General Public License for more details.

# You should have received a copy of the GNU General Public License
# along with this program.  If not, see <http://www.gnu.org/licenses/>.
"""The reader tests package.
"""

import sys

from satpy.tests.reader_tests import (test_abi_l1b, test_hrit_base,
                                      test_viirs_sdr, test_viirs_l1b, test_virr_l1b,
                                      test_seviri_l1b_native, test_seviri_base,
                                      test_hdf5_utils, test_netcdf_utils,
                                      test_hdf4_utils, test_utils,
                                      test_acspo, test_amsr2_l1b,
                                      test_omps_edr, test_nucaps, test_geocat,
                                      test_seviri_l1b_calibration, test_clavrx,
                                      test_grib, test_goes_imager_hrit, test_ahi_hsd,
                                      test_iasi_l2, test_generic_image,
                                      test_scmi, test_ahi_hrit, test_goes_imager_nc,
                                      test_nc_slstr, test_olci_nc,
                                      test_viirs_edr_flood, test_nwcsaf_nc,
                                      test_seviri_l1b_hrit, test_sar_c_safe,
                                      test_safe_sar_l2_ocn, test_viirs_edr_active_fires,
                                      test_hdfeos_base, test_modis_l2,
                                      test_electrol_hrit, test_mersi2_l1b,
<<<<<<< HEAD
                                      test_avhrr_l1b_gaclac, test_vaisala_gld360,
                                      test_fci_l1c_fdhsi)
=======
                                      test_avhrr_l1b_gaclac, test_abi_l2_nc)
>>>>>>> 2493c981


if sys.version_info < (2, 7):
    import unittest2 as unittest
else:
    import unittest


def suite():
    """Test suite for all reader tests"""
    mysuite = unittest.TestSuite()
    mysuite.addTests(test_abi_l1b.suite())
    mysuite.addTests(test_viirs_sdr.suite())
    mysuite.addTests(test_viirs_l1b.suite())
    mysuite.addTests(test_virr_l1b.suite())
    mysuite.addTests(test_hrit_base.suite())
    mysuite.addTests(test_seviri_l1b_native.suite())
    mysuite.addTests(test_seviri_base.suite())
    mysuite.addTests(test_hdf4_utils.suite())
    mysuite.addTests(test_hdf5_utils.suite())
    mysuite.addTests(test_netcdf_utils.suite())
    mysuite.addTests(test_utils.suite())
    mysuite.addTests(test_acspo.suite())
    mysuite.addTests(test_amsr2_l1b.suite())
    mysuite.addTests(test_omps_edr.suite())
    mysuite.addTests(test_nucaps.suite())
    mysuite.addTests(test_geocat.suite())
    mysuite.addTests(test_olci_nc.suite())
    mysuite.addTests(test_seviri_l1b_calibration.suite())
    mysuite.addTests(test_clavrx.suite())
    mysuite.addTests(test_grib.suite())
    mysuite.addTests(test_goes_imager_hrit.suite())
    mysuite.addTests(test_ahi_hsd.suite())
    mysuite.addTests(test_iasi_l2.suite())
    mysuite.addTests(test_generic_image.suite())
    mysuite.addTests(test_scmi.suite())
    mysuite.addTests(test_viirs_edr_flood.suite())
    mysuite.addTests(test_ahi_hrit.suite())
    mysuite.addTests(test_goes_imager_nc.suite())
    mysuite.addTests(test_nc_slstr.suite())
    mysuite.addTests(test_nwcsaf_nc.suite())
    mysuite.addTests(test_seviri_l1b_hrit.suite())
    mysuite.addTests(test_sar_c_safe.suite())
    mysuite.addTests(test_viirs_edr_active_fires.suite())
    mysuite.addTests(test_safe_sar_l2_ocn.suite())
    mysuite.addTests(test_hdfeos_base.suite())
    mysuite.addTests(test_modis_l2.suite())
    mysuite.addTests(test_electrol_hrit.suite())
    mysuite.addTests(test_mersi2_l1b.suite())
    mysuite.addTests(test_avhrr_l1b_gaclac.suite())
<<<<<<< HEAD
    mysuite.addTests(test_vaisala_gld360.suite())
    mysuite.addTests(test_fci_l1c_fdhsi.suite())
=======
    mysuite.addTests(test_abi_l2_nc.suite())
>>>>>>> 2493c981

    return mysuite<|MERGE_RESOLUTION|>--- conflicted
+++ resolved
@@ -41,12 +41,8 @@
                                       test_safe_sar_l2_ocn, test_viirs_edr_active_fires,
                                       test_hdfeos_base, test_modis_l2,
                                       test_electrol_hrit, test_mersi2_l1b,
-<<<<<<< HEAD
                                       test_avhrr_l1b_gaclac, test_vaisala_gld360,
-                                      test_fci_l1c_fdhsi)
-=======
-                                      test_avhrr_l1b_gaclac, test_abi_l2_nc)
->>>>>>> 2493c981
+                                      test_fci_l1c_fdhsi, test_abi_l2_nc)
 
 
 if sys.version_info < (2, 7):
@@ -97,11 +93,8 @@
     mysuite.addTests(test_electrol_hrit.suite())
     mysuite.addTests(test_mersi2_l1b.suite())
     mysuite.addTests(test_avhrr_l1b_gaclac.suite())
-<<<<<<< HEAD
     mysuite.addTests(test_vaisala_gld360.suite())
     mysuite.addTests(test_fci_l1c_fdhsi.suite())
-=======
     mysuite.addTests(test_abi_l2_nc.suite())
->>>>>>> 2493c981
 
     return mysuite
--- conflicted
+++ resolved
@@ -278,14 +278,11 @@
             assert v.attrs["area"].lons.attrs["rows_per_scan"] == 2
             assert v.attrs["area"].lats.attrs["rows_per_scan"] == 2
             assert v.attrs["sensor"] == "viirs"
-<<<<<<< HEAD
             assert v.attrs["day_night"] == "Day"
             assert v.attrs["start_direction"] == "Descending"
             assert v.attrs["end_direction"] == "Ascending"
-=======
-            assert "scale_factor" not in v.attrs
-            assert "add_offset" not in v.attrs
->>>>>>> 5745cbb7
+            assert "scale_factor" not in v.attrs
+            assert "add_offset" not in v.attrs
 
     def test_load_i_band_angles(self):
         """Test loading all M bands as radiances."""

#!/usr/bin/env python
# -*- coding: utf-8 -*-
# Copyright (c) 2018-2020 Satpy developers
#
# This file is part of satpy.
#
# satpy is free software: you can redistribute it and/or modify it under the
# terms of the GNU General Public License as published by the Free Software
# Foundation, either version 3 of the License, or (at your option) any later
# version.
#
# satpy is distributed in the hope that it will be useful, but WITHOUT ANY
# WARRANTY; without even the implied warranty of MERCHANTABILITY or FITNESS FOR
# A PARTICULAR PURPOSE.  See the GNU General Public License for more details.
#
# You should have received a copy of the GNU General Public License along with
# satpy.  If not, see <http://www.gnu.org/licenses/>.
"""Tests for compositors in composites/__init__.py."""

import os
import unittest
from datetime import datetime
from unittest import mock

import dask
import dask.array as da
import numpy as np
import pytest
import xarray as xr


class TestMatchDataArrays(unittest.TestCase):
    """Test the utility method 'match_data_arrays'."""

    def _get_test_ds(self, shape=(50, 100), dims=('y', 'x')):
        """Get a fake DataArray."""
        from pyresample.geometry import AreaDefinition
        data = da.random.random(shape, chunks=25)
        area = AreaDefinition(
            'test', 'test', 'test',
            {'proj': 'eqc', 'lon_0': 0.0,
             'lat_0': 0.0},
            shape[dims.index('x')], shape[dims.index('y')],
            (-20037508.34, -10018754.17, 20037508.34, 10018754.17))
        attrs = {'area': area}
        return xr.DataArray(data, dims=dims, attrs=attrs)

    def test_single_ds(self):
        """Test a single dataset is returned unharmed."""
        from satpy.composites import CompositeBase
        ds1 = self._get_test_ds()
        comp = CompositeBase('test_comp')
        ret_datasets = comp.match_data_arrays((ds1,))
        self.assertIs(ret_datasets[0], ds1)

    def test_mult_ds_area(self):
        """Test multiple datasets successfully pass."""
        from satpy.composites import CompositeBase
        ds1 = self._get_test_ds()
        ds2 = self._get_test_ds()
        comp = CompositeBase('test_comp')
        ret_datasets = comp.match_data_arrays((ds1, ds2))
        self.assertIs(ret_datasets[0], ds1)
        self.assertIs(ret_datasets[1], ds2)

    def test_mult_ds_no_area(self):
        """Test that all datasets must have an area attribute."""
        from satpy.composites import CompositeBase
        ds1 = self._get_test_ds()
        ds2 = self._get_test_ds()
        del ds2.attrs['area']
        comp = CompositeBase('test_comp')
        self.assertRaises(ValueError, comp.match_data_arrays, (ds1, ds2))

    def test_mult_ds_diff_area(self):
        """Test that datasets with different areas fail."""
        from satpy.composites import CompositeBase, IncompatibleAreas
        from pyresample.geometry import AreaDefinition
        ds1 = self._get_test_ds()
        ds2 = self._get_test_ds()
        ds2.attrs['area'] = AreaDefinition(
            'test', 'test', 'test',
            {'proj': 'eqc', 'lon_0': 0.0,
             'lat_0': 0.0},
            100, 50,
            (-30037508.34, -20018754.17, 10037508.34, 18754.17))
        comp = CompositeBase('test_comp')
        self.assertRaises(IncompatibleAreas, comp.match_data_arrays, (ds1, ds2))

    def test_mult_ds_diff_dims(self):
        """Test that datasets with different dimensions still pass."""
        from satpy.composites import CompositeBase
        # x is still 50, y is still 100, even though they are in
        # different order
        ds1 = self._get_test_ds(shape=(50, 100), dims=('y', 'x'))
        ds2 = self._get_test_ds(shape=(3, 100, 50), dims=('bands', 'x', 'y'))
        comp = CompositeBase('test_comp')
        ret_datasets = comp.match_data_arrays((ds1, ds2))
        self.assertIs(ret_datasets[0], ds1)
        self.assertIs(ret_datasets[1], ds2)

    def test_mult_ds_diff_size(self):
        """Test that datasets with different sizes fail."""
        from satpy.composites import CompositeBase, IncompatibleAreas
        # x is 50 in this one, 100 in ds2
        # y is 100 in this one, 50 in ds2
        ds1 = self._get_test_ds(shape=(50, 100), dims=('x', 'y'))
        ds2 = self._get_test_ds(shape=(3, 50, 100), dims=('bands', 'y', 'x'))
        comp = CompositeBase('test_comp')
        self.assertRaises(IncompatibleAreas, comp.match_data_arrays, (ds1, ds2))

    def test_nondimensional_coords(self):
        """Test the removal of non-dimensional coordinates when compositing."""
        from satpy.composites import CompositeBase
        ds = self._get_test_ds(shape=(2, 2))
        ds['acq_time'] = ('y', [0, 1])
        comp = CompositeBase('test_comp')
        ret_datasets = comp.match_data_arrays([ds, ds])
        self.assertNotIn('acq_time', ret_datasets[0].coords)


class TestRatioSharpenedCompositors(unittest.TestCase):
    """Test RatioSharpenedRGB and SelfSharpendRGB compositors."""

    def setUp(self):
        """Create test data."""
        from pyresample.geometry import AreaDefinition
        area = AreaDefinition('test', 'test', 'test',
                              {'proj': 'merc'}, 2, 2,
                              (-2000, -2000, 2000, 2000))
        attrs = {'area': area,
                 'start_time': datetime(2018, 1, 1, 18),
                 'modifiers': tuple(),
                 'resolution': 1000,
                 'name': 'test_vis'}
        ds1 = xr.DataArray(da.ones((2, 2), chunks=2, dtype=np.float64),
                           attrs=attrs, dims=('y', 'x'),
                           coords={'y': [0, 1], 'x': [0, 1]})
        self.ds1 = ds1
        ds2 = xr.DataArray(da.ones((2, 2), chunks=2, dtype=np.float64) + 2,
                           attrs=attrs, dims=('y', 'x'),
                           coords={'y': [0, 1], 'x': [0, 1]})
        ds2.attrs['name'] += '2'
        self.ds2 = ds2
        ds3 = xr.DataArray(da.ones((2, 2), chunks=2, dtype=np.float64) + 3,
                           attrs=attrs, dims=('y', 'x'),
                           coords={'y': [0, 1], 'x': [0, 1]})
        ds3.attrs['name'] += '3'
        self.ds3 = ds3
        ds4 = xr.DataArray(da.ones((2, 2), chunks=2, dtype=np.float64) + 4,
                           attrs=attrs, dims=('y', 'x'),
                           coords={'y': [0, 1], 'x': [0, 1]})
        ds4.attrs['name'] += '4'
        ds4.attrs['resolution'] = 500
        self.ds4 = ds4

        # high res version
        ds4 = xr.DataArray(da.ones((4, 4), chunks=2, dtype=np.float64) + 4,
                           attrs=attrs.copy(), dims=('y', 'x'),
                           coords={'y': [0, 1, 2, 3], 'x': [0, 1, 2, 3]})
        ds4.attrs['name'] += '4'
        ds4.attrs['resolution'] = 500
        ds4.attrs['rows_per_scan'] = 1
        ds4.attrs['area'] = AreaDefinition('test', 'test', 'test',
                                           {'proj': 'merc'}, 4, 4,
                                           (-2000, -2000, 2000, 2000))
        self.ds4_big = ds4

    def test_bad_color(self):
        """Test that only valid band colors can be provided."""
        from satpy.composites import RatioSharpenedRGB
        self.assertRaises(ValueError, RatioSharpenedRGB, name='true_color', high_resolution_band='bad')

    def test_match_data_arrays(self):
        """Test that all of the areas have to be the same resolution."""
        from satpy.composites import RatioSharpenedRGB, IncompatibleAreas
        comp = RatioSharpenedRGB(name='true_color')
        self.assertRaises(IncompatibleAreas, comp, (self.ds1, self.ds2, self.ds3), optional_datasets=(self.ds4_big,))

    def test_more_than_three_datasets(self):
        """Test that only 3 datasets can be passed."""
        from satpy.composites import RatioSharpenedRGB
        comp = RatioSharpenedRGB(name='true_color')
        self.assertRaises(ValueError, comp, (self.ds1, self.ds2, self.ds3, self.ds1),
                          optional_datasets=(self.ds4_big,))

    def test_basic_no_high_res(self):
        """Test that three datasets can be passed without optional high res."""
        from satpy.composites import RatioSharpenedRGB
        comp = RatioSharpenedRGB(name='true_color')
        res = comp((self.ds1, self.ds2, self.ds3))
        self.assertEqual(res.shape, (3, 2, 2))

    def test_basic_no_sharpen(self):
        """Test that color None does no sharpening."""
        from satpy.composites import RatioSharpenedRGB
        comp = RatioSharpenedRGB(name='true_color', high_resolution_band=None)
        res = comp((self.ds1, self.ds2, self.ds3), optional_datasets=(self.ds4,))
        self.assertEqual(res.shape, (3, 2, 2))

    def test_basic_red(self):
        """Test that basic high resolution red can be passed."""
        from satpy.composites import RatioSharpenedRGB
        comp = RatioSharpenedRGB(name='true_color')
        res = comp((self.ds1, self.ds2, self.ds3), optional_datasets=(self.ds4,))
        res = res.values
        self.assertEqual(res.shape, (3, 2, 2))
        np.testing.assert_allclose(res[0], self.ds4.values)
        np.testing.assert_allclose(res[1], np.array([[4.5, 4.5], [4.5, 4.5]], dtype=np.float64))
        np.testing.assert_allclose(res[2], np.array([[6, 6], [6, 6]], dtype=np.float64))

    def test_self_sharpened_no_high_res(self):
        """Test for exception when no high res band is specified."""
        from satpy.composites import SelfSharpenedRGB
        comp = SelfSharpenedRGB(name='true_color', high_resolution_band=None)
        self.assertRaises(ValueError, comp, (self.ds1, self.ds2, self.ds3))

    def test_self_sharpened_basic(self):
        """Test that three datasets can be passed without optional high res."""
        from satpy.composites import SelfSharpenedRGB
        comp = SelfSharpenedRGB(name='true_color')
        res = comp((self.ds1, self.ds2, self.ds3))
        res = res.values
        self.assertEqual(res.shape, (3, 2, 2))
        np.testing.assert_allclose(res[0], self.ds1.values)
        np.testing.assert_allclose(res[1], np.array([[3, 3], [3, 3]], dtype=np.float64))
        np.testing.assert_allclose(res[2], np.array([[4, 4], [4, 4]], dtype=np.float64))


class TestDifferenceCompositor(unittest.TestCase):
    """Test case for the difference compositor."""

    def setUp(self):
        """Create test data."""
        from pyresample.geometry import AreaDefinition
        area = AreaDefinition('test', 'test', 'test',
                              {'proj': 'merc'}, 2, 2,
                              (-2000, -2000, 2000, 2000))
        attrs = {'area': area,
                 'start_time': datetime(2018, 1, 1, 18),
                 'modifiers': tuple(),
                 'resolution': 1000,
                 'name': 'test_vis'}
        ds1 = xr.DataArray(da.ones((2, 2), chunks=2, dtype=np.float64),
                           attrs=attrs, dims=('y', 'x'),
                           coords={'y': [0, 1], 'x': [0, 1]})
        self.ds1 = ds1
        ds2 = xr.DataArray(da.ones((2, 2), chunks=2, dtype=np.float64) + 2,
                           attrs=attrs, dims=('y', 'x'),
                           coords={'y': [0, 1], 'x': [0, 1]})
        ds2.attrs['name'] += '2'
        self.ds2 = ds2

        # high res version
        ds2 = xr.DataArray(da.ones((4, 4), chunks=2, dtype=np.float64) + 4,
                           attrs=attrs.copy(), dims=('y', 'x'),
                           coords={'y': [0, 1, 2, 3], 'x': [0, 1, 2, 3]})
        ds2.attrs['name'] += '2'
        ds2.attrs['resolution'] = 500
        ds2.attrs['rows_per_scan'] = 1
        ds2.attrs['area'] = AreaDefinition('test', 'test', 'test',
                                           {'proj': 'merc'}, 4, 4,
                                           (-2000, -2000, 2000, 2000))
        self.ds2_big = ds2

    def test_basic_diff(self):
        """Test that a basic difference composite works."""
        from satpy.composites import DifferenceCompositor
        comp = DifferenceCompositor(name='diff')
        res = comp((self.ds1, self.ds2))
        np.testing.assert_allclose(res.values, -2)

    def test_bad_areas_diff(self):
        """Test that a difference where resolutions are different fails."""
        from satpy.composites import DifferenceCompositor, IncompatibleAreas
        comp = DifferenceCompositor(name='diff')
        # too many arguments
        self.assertRaises(ValueError, comp, (self.ds1, self.ds2, self.ds2_big))
        # different resolution
        self.assertRaises(IncompatibleAreas, comp, (self.ds1, self.ds2_big))


class TestDayNightCompositor(unittest.TestCase):
    """Test DayNightCompositor."""

    def setUp(self):
        """Create test data."""
        bands = ['R', 'G', 'B']
        start_time = datetime(2018, 1, 1, 18, 0, 0)

        # RGB
        a = np.zeros((3, 2, 2), dtype=np.float)
        a[:, 0, 0] = 0.1
        a[:, 0, 1] = 0.2
        a[:, 1, 0] = 0.3
        a[:, 1, 1] = 0.4
        a = da.from_array(a, a.shape)
        self.data_a = xr.DataArray(a, attrs={'test': 'a', 'start_time': start_time},
                                   coords={'bands': bands}, dims=('bands', 'y', 'x'))
        b = np.zeros((3, 2, 2), dtype=np.float)
        b[:, 0, 0] = np.nan
        b[:, 0, 1] = 0.25
        b[:, 1, 0] = 0.50
        b[:, 1, 1] = 0.75
        b = da.from_array(b, b.shape)
        self.data_b = xr.DataArray(b, attrs={'test': 'b', 'start_time': start_time},
                                   coords={'bands': bands}, dims=('bands', 'y', 'x'))

        sza = np.array([[80., 86.], [94., 100.]])
        sza = da.from_array(sza, sza.shape)
        self.sza = xr.DataArray(sza, dims=('y', 'x'))

        # fake area
        my_area = mock.MagicMock()
        lons = np.array([[-95., -94.], [-93., -92.]])
        lons = da.from_array(lons, lons.shape)
        lats = np.array([[40., 41.], [42., 43.]])
        lats = da.from_array(lats, lats.shape)
        my_area.get_lonlats.return_value = (lons, lats)
        self.data_a.attrs['area'] = my_area
        self.data_b.attrs['area'] = my_area
        # not used except to check that it matches the data arrays
        self.sza.attrs['area'] = my_area

    def test_basic_sza(self):
        """Test compositor when SZA data is included."""
        from satpy.composites import DayNightCompositor
        comp = DayNightCompositor(name='dn_test')
        res = comp((self.data_a, self.data_b, self.sza))
        res = res.compute()
        expected = np.array([[0., 0.22122352], [0.5, 1.]])
        np.testing.assert_allclose(res.values[0], expected)

    def test_basic_area(self):
        """Test compositor when SZA data is not provided."""
        from satpy.composites import DayNightCompositor
        comp = DayNightCompositor(name='dn_test')
        res = comp((self.data_a, self.data_b))
        res = res.compute()
        expected = np.array([[0., 0.33164983], [0.66835017, 1.]])
        np.testing.assert_allclose(res.values[0], expected)


class TestFillingCompositor(unittest.TestCase):
    """Test case for the filling compositor."""

    def test_fill(self):
        """Test filling."""
        from satpy.composites import FillingCompositor
        comp = FillingCompositor(name='fill_test')
        filler = xr.DataArray(np.array([1, 2, 3, 4, 3, 2, 1]))
        red = xr.DataArray(np.array([1, 2, 3, np.nan, 3, 2, 1]))
        green = xr.DataArray(np.array([np.nan, 2, 3, 4, 3, 2, np.nan]))
        blue = xr.DataArray(np.array([4, 3, 2, 1, 2, 3, 4]))
        res = comp([filler, red, green, blue])
        np.testing.assert_allclose(res.sel(bands='R').data, filler.data)
        np.testing.assert_allclose(res.sel(bands='G').data, filler.data)
        np.testing.assert_allclose(res.sel(bands='B').data, blue.data)


class TestLuminanceSharpeningCompositor(unittest.TestCase):
    """Test luminance sharpening compositor."""

    def test_compositor(self):
        """Test luminance sharpening compositor."""
        from satpy.composites import LuminanceSharpeningCompositor
        comp = LuminanceSharpeningCompositor(name='test')
        # Three shades of grey
        rgb_arr = np.array([1, 50, 100, 200, 1, 50, 100, 200, 1, 50, 100, 200])
        rgb = xr.DataArray(rgb_arr.reshape((3, 2, 2)),
                           dims=['bands', 'y', 'x'], coords={'bands': ['R', 'G', 'B']})
        # 100 % luminance -> all result values ~1.0
        lum = xr.DataArray(np.array([[100., 100.], [100., 100.]]),
                           dims=['y', 'x'])
        res = comp([lum, rgb])
        np.testing.assert_allclose(res.data, 1., atol=1e-9)
        # 50 % luminance, all result values ~0.5
        lum = xr.DataArray(np.array([[50., 50.], [50., 50.]]),
                           dims=['y', 'x'])
        res = comp([lum, rgb])
        np.testing.assert_allclose(res.data, 0.5, atol=1e-9)
        # 30 % luminance, all result values ~0.3
        lum = xr.DataArray(np.array([[30., 30.], [30., 30.]]),
                           dims=['y', 'x'])
        res = comp([lum, rgb])
        np.testing.assert_allclose(res.data, 0.3, atol=1e-9)
        # 0 % luminance, all values ~0.0
        lum = xr.DataArray(np.array([[0., 0.], [0., 0.]]),
                           dims=['y', 'x'])
        res = comp([lum, rgb])
        np.testing.assert_allclose(res.data, 0.0, atol=1e-9)


class TestSandwichCompositor(unittest.TestCase):
    """Test sandwich compositor."""

    @mock.patch('satpy.composites.enhance2dataset')
    def test_compositor(self, e2d):
        """Test luminance sharpening compositor."""
        from satpy.composites import SandwichCompositor

        rgb_arr = da.from_array(np.random.random((3, 2, 2)), chunks=2)
        rgb = xr.DataArray(rgb_arr, dims=['bands', 'y', 'x'])
        lum_arr = da.from_array(100 * np.random.random((2, 2)), chunks=2)
        lum = xr.DataArray(lum_arr, dims=['y', 'x'])

        # Make enhance2dataset return unmodified dataset
        e2d.return_value = rgb
        comp = SandwichCompositor(name='test')

        res = comp([lum, rgb])

        for i in range(3):
            np.testing.assert_allclose(res.data[i, :, :],
                                       rgb_arr[i, :, :] * lum_arr / 100.)


class TestInlineComposites(unittest.TestCase):
    """Test inline composites."""

    def test_inline_composites(self):
        """Test that inline composites are working."""
        from satpy.composites.config_loader import CompositorLoader
        cl_ = CompositorLoader()
        cl_.load_sensor_composites('visir')
        comps = cl_.compositors
        # Check that "fog" product has all its prerequisites defined
        keys = comps['visir'].keys()
        fog = [comps['visir'][dsid] for dsid in keys if "fog" == dsid['name']][0]
        self.assertEqual(fog.attrs['prerequisites'][0]['name'], '_fog_dep_0')
        self.assertEqual(fog.attrs['prerequisites'][1]['name'], '_fog_dep_1')
        self.assertEqual(fog.attrs['prerequisites'][2], 10.8)

        # Check that the sub-composite dependencies use wavelengths
        # (numeric values)
        keys = comps['visir'].keys()
        fog_dep_ids = [dsid for dsid in keys if "fog_dep" in dsid['name']]
        self.assertEqual(comps['visir'][fog_dep_ids[0]].attrs['prerequisites'],
                         [12.0, 10.8])
        self.assertEqual(comps['visir'][fog_dep_ids[1]].attrs['prerequisites'],
                         [10.8, 8.7])

        # Check the same for SEVIRI and verify channel names are used
        # in the sub-composite dependencies instead of wavelengths
        cl_ = CompositorLoader()
        cl_.load_sensor_composites('seviri')
        comps = cl_.compositors
        keys = comps['seviri'].keys()
        fog_dep_ids = [dsid for dsid in keys if "fog_dep" in dsid['name']]
        self.assertEqual(comps['seviri'][fog_dep_ids[0]].attrs['prerequisites'],
                         ['IR_120', 'IR_108'])
        self.assertEqual(comps['seviri'][fog_dep_ids[1]].attrs['prerequisites'],
                         ['IR_108', 'IR_087'])


class TestColormapCompositor(unittest.TestCase):
    """Test the ColormapCompositor."""

    def setUp(self):
        """Set up the test case."""
        from satpy.composites import ColormapCompositor
        self.colormap_compositor = ColormapCompositor('test_cmap_compositor')

    def test_build_colormap_with_int_data_and_without_meanings(self):
        """Test colormap building."""
        palette = np.array([[0, 0, 0], [127, 127, 127], [255, 255, 255]])
        colormap, squeezed_palette = self.colormap_compositor.build_colormap(palette, np.uint8, {})
        self.assertTrue(np.allclose(colormap.values, [0, 1]))
        self.assertTrue(np.allclose(squeezed_palette, palette / 255.0))

    def test_build_colormap_with_int_data_and_with_meanings(self):
        """Test colormap building."""
        palette = xr.DataArray(np.array([[0, 0, 0], [127, 127, 127], [255, 255, 255]]),
                               dims=['value', 'band'])
        palette.attrs['palette_meanings'] = [2, 3, 4]
        colormap, squeezed_palette = self.colormap_compositor.build_colormap(palette, np.uint8, {})
        self.assertTrue(np.allclose(colormap.values, [2, 3, 4]))
        self.assertTrue(np.allclose(squeezed_palette, palette / 255.0))


class TestPaletteCompositor(unittest.TestCase):
    """Test the PaletteCompositor."""

    def test_call(self):
        """Test palette compositing."""
        from satpy.composites import PaletteCompositor
        cmap_comp = PaletteCompositor('test_cmap_compositor')
        palette = xr.DataArray(np.array([[0, 0, 0], [127, 127, 127], [255, 255, 255]]),
                               dims=['value', 'band'])
        palette.attrs['palette_meanings'] = [2, 3, 4]

        data = xr.DataArray(da.from_array(np.array([[4, 3, 2], [2, 3, 4]], dtype=np.uint8)), dims=['y', 'x'])
        res = cmap_comp([data, palette])
        exp = np.array([[[1., 0.498039, 0.],
                         [0., 0.498039, 1.]],
                        [[1., 0.498039, 0.],
                         [0., 0.498039, 1.]],
                        [[1., 0.498039, 0.],
                         [0., 0.498039, 1.]]])
        self.assertTrue(np.allclose(res, exp))


class TestColorizeCompositor(unittest.TestCase):
    """Test the ColorizeCompositor."""

    def test_colorize_no_fill(self):
        """Test colorizing."""
        from satpy.composites import ColorizeCompositor
        colormap_composite = ColorizeCompositor('test_color_compositor')
        palette = xr.DataArray(np.array([[0, 0, 0], [127, 127, 127], [255, 255, 255]]),
                               dims=['value', 'band'])
        palette.attrs['palette_meanings'] = [2, 3, 4]

        data = xr.DataArray(np.array([[4, 3, 2],
                                      [2, 3, 4]],
                                     dtype=np.uint8),
                            dims=['y', 'x'])
        res = colormap_composite([data, palette])
        exp = np.array([[[1., 0.498039, 0.],
                         [0., 0.498039, 1.]],
                        [[1., 0.498039, 0.],
                         [0., 0.498039, 1.]],
                        [[1., 0.498039, 0.],
                         [0., 0.498039, 1.]]])
        self.assertTrue(np.allclose(res, exp, atol=1e-4))

    def test_colorize_with_interpolation(self):
        """Test colorizing with interpolation."""
        from satpy.composites import ColorizeCompositor
        colormap_composite = ColorizeCompositor('test_color_compositor')
        palette = xr.DataArray(np.array([[0, 0, 0], [127, 127, 127], [255, 255, 255]]),
                               dims=['value', 'band'])
        palette.attrs['palette_meanings'] = [2, 3, 4]

        data = xr.DataArray(da.from_array(np.array([[4, 3, 2.5],
                                                    [2, 3.2, 4]])),
                            dims=['y', 'x'],
                            attrs={'valid_range': np.array([2, 4])})
        res = colormap_composite([data, palette])
        exp = np.array([[[1.0000149, 0.49804664, 0.24907766],
                         [0., 0.59844028, 1.0000149]],
                        [[1.00005405, 0.49806613, 0.24902255],
                         [0., 0.59846373, 1.00005405]],
                        [[1.00001585, 0.49804711, 0.24896771],
                         [0., 0.59844073, 1.00001585]]])
        self.assertTrue(np.allclose(res, exp, atol=1e-4))


class TestCloudTopHeightCompositor(unittest.TestCase):
    """Test the CloudTopHeightCompositor."""

    def setUp(self):
        """Set up the test case."""
        from satpy.composites.cloud_products import CloudTopHeightCompositor
        self.colormap_composite = CloudTopHeightCompositor('test_cmap_compositor')
        self.palette = xr.DataArray(np.array([[0, 0, 0], [127, 127, 127], [255, 255, 255]]),
                                    dims=['value', 'band'])
        self.palette.attrs['palette_meanings'] = [2, 3, 4]

        self.exp = np.array([[[0., 0.498, 0.],
                              [0., 0.498, np.nan]],
                             [[0., 0.498, 0.],
                              [0., 0.498, np.nan]],
                             [[0., 0.498, 0.],
                              [0., 0.498, np.nan]]])

    def test_call_numpy_with_invalid_value_in_status(self):
        """Test the CloudTopHeight composite generation."""
        status = xr.DataArray(np.array([[1, 0, 1], [1, 0, 65535]]), dims=['y', 'x'],
                              attrs={'_FillValue': 65535})
        data = xr.DataArray(np.array([[4, 3, 2], [2, 3, 4]], dtype=np.uint8),
                            dims=['y', 'x'])
        res = self.colormap_composite([data, self.palette, status])

        np.testing.assert_allclose(res, self.exp, atol=1e-4)

    def test_call_dask_with_invalid_value_in_status(self):
        """Test the CloudTopHeight composite generation."""
        status = xr.DataArray(da.from_array(np.array([[1, 0, 1], [1, 0, 65535]])), dims=['y', 'x'],
                              attrs={'_FillValue': 65535})
        data = xr.DataArray(da.from_array(np.array([[4, 3, 2], [2, 3, 4]], dtype=np.uint8)),
                            dims=['y', 'x'])
        res = self.colormap_composite([data, self.palette, status])

        np.testing.assert_allclose(res, self.exp, atol=1e-4)

    def test_call_dask_with_invalid_value_in_data(self):
        """Test the CloudTopHeight composite generation."""
        status = xr.DataArray(da.from_array(np.array([[1, 0, 1], [1, 0, 1]])), dims=['y', 'x'],
                              attrs={'_FillValue': 65535})
        data = xr.DataArray(da.from_array(np.array([[4, 3, 2], [2, 3, 99]], dtype=np.uint8)),
                            dims=['y', 'x'],
                            attrs={'_FillValue': 99})
        res = self.colormap_composite([data, self.palette, status])
        np.testing.assert_allclose(res, self.exp, atol=1e-4)


class TestPrecipCloudsCompositor(unittest.TestCase):
    """Test the PrecipClouds compositor."""

    def test_call(self):
        """Test the precip composite generation."""
        from satpy.composites.cloud_products import PrecipCloudsRGB
        colormap_compositor = PrecipCloudsRGB('test_precip_compositor')

        data_light = xr.DataArray(np.array([[80, 70, 60, 0], [20, 30, 40, 255]], dtype=np.uint8),
                                  dims=['y', 'x'], attrs={'_FillValue': 255})
        data_moderate = xr.DataArray(np.array([[60, 50, 40, 0], [20, 30, 40, 255]], dtype=np.uint8),
                                     dims=['y', 'x'], attrs={'_FillValue': 255})
        data_intense = xr.DataArray(np.array([[40, 30, 20, 0], [20, 30, 40, 255]], dtype=np.uint8),
                                    dims=['y', 'x'], attrs={'_FillValue': 255})
        data_flags = xr.DataArray(np.array([[0, 0, 4, 0], [0, 0, 0, 0]], dtype=np.uint8),
                                  dims=['y', 'x'])
        res = colormap_compositor([data_light, data_moderate, data_intense, data_flags])

        exp = np.array([[[0.24313725, 0.18235294, 0.12156863, np.nan],
                         [0.12156863, 0.18235294, 0.24313725, np.nan]],
                        [[0.62184874, 0.51820728, 0.41456583, np.nan],
                         [0.20728291, 0.31092437, 0.41456583, np.nan]],
                        [[0.82913165, 0.7254902, 0.62184874, np.nan],
                         [0.20728291, 0.31092437, 0.41456583, np.nan]]])

        np.testing.assert_allclose(res, exp)


class TestSingleBandCompositor(unittest.TestCase):
    """Test the single-band compositor."""

    def setUp(self):
        """Create test data."""
        from satpy.composites import SingleBandCompositor
        self.comp = SingleBandCompositor(name='test')

        all_valid = np.ones((2, 2))
        self.all_valid = xr.DataArray(all_valid, dims=['y', 'x'])

    def test_call(self):
        """Test calling the compositor."""
        # Dataset with extra attributes
        all_valid = self.all_valid
        all_valid.attrs['sensor'] = 'foo'
        attrs = {'foo': 'bar', 'resolution': 333, 'units': 'K',
                 'calibration': 'BT', 'wavelength': 10.8}
        self.comp.attrs['resolution'] = None
        res = self.comp([self.all_valid], **attrs)
        # Verify attributes
        self.assertEqual(res.attrs.get('sensor'), 'foo')
        self.assertTrue('foo' in res.attrs)
        self.assertEqual(res.attrs.get('foo'), 'bar')
        self.assertTrue('units' in res.attrs)
        self.assertTrue('calibration' in res.attrs)
        self.assertFalse('modifiers' in res.attrs)
        self.assertEqual(res.attrs['wavelength'], 10.8)
        self.assertEqual(res.attrs['resolution'], 333)


class TestGenericCompositor(unittest.TestCase):
    """Test generic compositor."""

    def setUp(self):
        """Create test data."""
        from satpy.composites import GenericCompositor
        self.comp = GenericCompositor(name='test')
        self.comp2 = GenericCompositor(name='test2', common_channel_mask=False)

        all_valid = np.ones((1, 2, 2))
        self.all_valid = xr.DataArray(all_valid, dims=['bands', 'y', 'x'])
        first_invalid = np.reshape(np.array([np.nan, 1., 1., 1.]), (1, 2, 2))
        self.first_invalid = xr.DataArray(first_invalid,
                                          dims=['bands', 'y', 'x'])
        second_invalid = np.reshape(np.array([1., np.nan, 1., 1.]), (1, 2, 2))
        self.second_invalid = xr.DataArray(second_invalid,
                                           dims=['bands', 'y', 'x'])
        wrong_shape = np.reshape(np.array([1., 1., 1.]), (1, 3, 1))
        self.wrong_shape = xr.DataArray(wrong_shape, dims=['bands', 'y', 'x'])

    def test_masking(self):
        """Test masking in generic compositor."""
        # Single channel
        res = self.comp([self.all_valid])
        np.testing.assert_allclose(res.data, 1., atol=1e-9)
        # Three channels, one value invalid
        res = self.comp([self.all_valid, self.all_valid, self.first_invalid])
        correct = np.reshape(np.array([np.nan, 1., 1., 1.]), (2, 2))
        for i in range(3):
            np.testing.assert_almost_equal(res.data[i, :, :], correct)
        # Three channels, two values invalid
        res = self.comp([self.all_valid, self.first_invalid, self.second_invalid])
        correct = np.reshape(np.array([np.nan, np.nan, 1., 1.]), (2, 2))
        for i in range(3):
            np.testing.assert_almost_equal(res.data[i, :, :], correct)

    def test_concat_datasets(self):
        """Test concatenation of datasets."""
        from satpy.composites import IncompatibleAreas
        res = self.comp._concat_datasets([self.all_valid], 'L')
        num_bands = len(res.bands)
        self.assertEqual(num_bands, 1)
        self.assertEqual(res.shape[0], num_bands)
        self.assertTrue(res.bands[0] == 'L')
        res = self.comp._concat_datasets([self.all_valid, self.all_valid], 'LA')
        num_bands = len(res.bands)
        self.assertEqual(num_bands, 2)
        self.assertEqual(res.shape[0], num_bands)
        self.assertTrue(res.bands[0] == 'L')
        self.assertTrue(res.bands[1] == 'A')
        self.assertRaises(IncompatibleAreas, self.comp._concat_datasets,
                          [self.all_valid, self.wrong_shape], 'LA')

    def test_get_sensors(self):
        """Test getting sensors from the dataset attributes."""
        res = self.comp._get_sensors([self.all_valid])
        self.assertIsNone(res)
        dset1 = self.all_valid
        dset1.attrs['sensor'] = 'foo'
        res = self.comp._get_sensors([dset1])
        self.assertEqual(res, 'foo')
        dset2 = self.first_invalid
        dset2.attrs['sensor'] = 'bar'
        res = self.comp._get_sensors([dset1, dset2])
        self.assertTrue('foo' in res)
        self.assertTrue('bar' in res)
        self.assertEqual(len(res), 2)
        self.assertTrue(isinstance(res, set))

    @mock.patch('satpy.composites.GenericCompositor._get_sensors')
    @mock.patch('satpy.composites.combine_metadata')
    @mock.patch('satpy.composites.check_times')
    @mock.patch('satpy.composites.GenericCompositor.match_data_arrays')
    def test_call_with_mock(self, match_data_arrays, check_times, combine_metadata, get_sensors):
        """Test calling generic compositor."""
        from satpy.composites import IncompatibleAreas
        combine_metadata.return_value = dict()
        get_sensors.return_value = 'foo'
        # One dataset, no mode given
        res = self.comp([self.all_valid])
        self.assertEqual(res.shape[0], 1)
        self.assertEqual(res.attrs['mode'], 'L')
        match_data_arrays.assert_not_called()
        # This compositor has been initialized without common masking, so the
        # masking shouldn't have been called
        projectables = [self.all_valid, self.first_invalid, self.second_invalid]
        match_data_arrays.return_value = projectables
        res = self.comp2(projectables)
        match_data_arrays.assert_called_once()
        match_data_arrays.reset_mock()
        # Dataset for alpha given, so shouldn't be masked
        projectables = [self.all_valid, self.all_valid]
        match_data_arrays.return_value = projectables
        res = self.comp(projectables)
        match_data_arrays.assert_called_once()
        match_data_arrays.reset_mock()
        # When areas are incompatible, masking shouldn't happen
        match_data_arrays.side_effect = IncompatibleAreas()
        self.assertRaises(IncompatibleAreas,
                          self.comp, [self.all_valid, self.wrong_shape])
        match_data_arrays.assert_called_once()

    def test_call(self):
        """Test calling generic compositor."""
        # Multiple datasets with extra attributes
        all_valid = self.all_valid
        all_valid.attrs['sensor'] = 'foo'
        attrs = {'foo': 'bar', 'resolution': 333}
        self.comp.attrs['resolution'] = None
        res = self.comp([self.all_valid, self.first_invalid], **attrs)
        # Verify attributes
        self.assertEqual(res.attrs.get('sensor'), 'foo')
        self.assertTrue('foo' in res.attrs)
        self.assertEqual(res.attrs.get('foo'), 'bar')
        self.assertTrue('units' not in res.attrs)
        self.assertTrue('calibration' not in res.attrs)
        self.assertTrue('modifiers' not in res.attrs)
        self.assertIsNone(res.attrs['wavelength'])
        self.assertEqual(res.attrs['mode'], 'LA')
        self.assertEqual(res.attrs['resolution'], 333)


class TestAddBands(unittest.TestCase):
    """Test case for the `add_bands` function."""

    def test_add_bands_l_rgb(self):
        """Test adding bands."""
        from satpy.composites import add_bands
        import dask.array as da
        import numpy as np
        import xarray as xr

        # L + RGB -> RGB
        data = xr.DataArray(da.ones((1, 3, 3)), dims=('bands', 'y', 'x'),
                            coords={'bands': ['L']})
        new_bands = xr.DataArray(da.array(['R', 'G', 'B']), dims=('bands'),
                                 coords={'bands': ['R', 'G', 'B']})
        res = add_bands(data, new_bands)
        res_bands = ['R', 'G', 'B']
        self.assertEqual(res.attrs['mode'], ''.join(res_bands))
        np.testing.assert_array_equal(res.bands, res_bands)
        np.testing.assert_array_equal(res.coords['bands'], res_bands)

    def test_add_bands_l_rgba(self):
        """Test adding bands."""
        from satpy.composites import add_bands
        import dask.array as da
        import numpy as np
        import xarray as xr
        # L + RGBA -> RGBA
        data = xr.DataArray(da.ones((1, 3, 3)), dims=('bands', 'y', 'x'),
                            coords={'bands': ['L']}, attrs={'mode': 'L'})
        new_bands = xr.DataArray(da.array(['R', 'G', 'B', 'A']), dims=('bands'),
                                 coords={'bands': ['R', 'G', 'B', 'A']})
        res = add_bands(data, new_bands)
        res_bands = ['R', 'G', 'B', 'A']
        self.assertEqual(res.attrs['mode'], ''.join(res_bands))
        np.testing.assert_array_equal(res.bands, res_bands)
        np.testing.assert_array_equal(res.coords['bands'], res_bands)

    def test_add_bands_la_rgb(self):
        """Test adding bands."""
        from satpy.composites import add_bands
        import dask.array as da
        import numpy as np
        import xarray as xr

        # LA + RGB -> RGBA
        data = xr.DataArray(da.ones((2, 3, 3)), dims=('bands', 'y', 'x'),
                            coords={'bands': ['L', 'A']}, attrs={'mode': 'LA'})
        new_bands = xr.DataArray(da.array(['R', 'G', 'B']), dims=('bands'),
                                 coords={'bands': ['R', 'G', 'B']})
        res = add_bands(data, new_bands)
        res_bands = ['R', 'G', 'B', 'A']
        self.assertEqual(res.attrs['mode'], ''.join(res_bands))
        np.testing.assert_array_equal(res.bands, res_bands)
        np.testing.assert_array_equal(res.coords['bands'], res_bands)

    def test_add_bands_rgb_rbga(self):
        """Test adding bands."""
        from satpy.composites import add_bands
        import dask.array as da
        import numpy as np
        import xarray as xr

        # RGB + RGBA -> RGBA
        data = xr.DataArray(da.ones((3, 3, 3)), dims=('bands', 'y', 'x'),
                            coords={'bands': ['R', 'G', 'B']},
                            attrs={'mode': 'RGB'})
        new_bands = xr.DataArray(da.array(['R', 'G', 'B', 'A']), dims=('bands'),
                                 coords={'bands': ['R', 'G', 'B', 'A']})
        res = add_bands(data, new_bands)
        res_bands = ['R', 'G', 'B', 'A']
        self.assertEqual(res.attrs['mode'], ''.join(res_bands))
        np.testing.assert_array_equal(res.bands, res_bands)
        np.testing.assert_array_equal(res.coords['bands'], res_bands)

    def test_add_bands_p_l(self):
        """Test adding bands."""
        from satpy.composites import add_bands
        import dask.array as da
        import xarray as xr

        # P(RGBA) + L -> RGBA
        data = xr.DataArray(da.ones((1, 3, 3)), dims=('bands', 'y', 'x'),
                            coords={'bands': ['P']},
                            attrs={'mode': 'P'})
        new_bands = xr.DataArray(da.array(['L']), dims=('bands'),
                                 coords={'bands': ['L']})
        with pytest.raises(NotImplementedError):
            add_bands(data, new_bands)


class TestStaticImageCompositor(unittest.TestCase):
    """Test case for the static compositor."""

    @mock.patch('satpy.resample.get_area_def')
    def test_init(self, get_area_def):
        """Test the initializiation of static compositor."""
        from satpy.composites import StaticImageCompositor

        # No filename given raises ValueError
        with self.assertRaises(ValueError):
            comp = StaticImageCompositor("name")

        # No area defined
        comp = StaticImageCompositor("name", filename="foo.tif")
        self.assertEqual(comp.filename, "foo.tif")
        self.assertIsNone(comp.area)

        # Area defined
        get_area_def.return_value = "bar"
        comp = StaticImageCompositor("name", filename="foo.tif", area="euro4")
        self.assertEqual(comp.filename, "foo.tif")
        self.assertEqual(comp.area, "bar")
        get_area_def.assert_called_once_with("euro4")

    @mock.patch('satpy.Scene')
    def test_call(self, Scene):  # noqa
        """Test the static compositing."""
        from satpy.composites import StaticImageCompositor

        class MockScene(dict):
            def load(self, arg):
                pass

        img = mock.MagicMock()
        img.attrs = {}
        scn = MockScene()
        scn['image'] = img
        Scene.return_value = scn
        comp = StaticImageCompositor("name", filename="foo.tif", area="euro4")
        res = comp()
        Scene.assert_called_once_with(reader='generic_image',
                                      filenames=[comp.filename])
        self.assertTrue("start_time" in res.attrs)
        self.assertTrue("end_time" in res.attrs)
        self.assertIsNone(res.attrs['sensor'])
        self.assertTrue('modifiers' not in res.attrs)
        self.assertTrue('calibration' not in res.attrs)

        # Non-georeferenced image, no area given
        img.attrs.pop('area')
        comp = StaticImageCompositor("name", filename="foo.tif")
        with self.assertRaises(AttributeError):
            res = comp()

        # Non-georeferenced image, area given
        comp = StaticImageCompositor("name", filename="foo.tif", area='euro4')
        res = comp()
        self.assertEqual(res.attrs['area'].area_id, 'euro4')

        # Filename contains environment variable
        os.environ["TEST_IMAGE_PATH"] = "/path/to/image"
        comp = StaticImageCompositor("name", filename="${TEST_IMAGE_PATH}/foo.tif", area='euro4')
        self.assertEqual(comp.filename, "/path/to/image/foo.tif")


def _enhance2dataset(dataset, convert_p=False):
    """Mock the enhance2dataset to return the original data."""
    return dataset


class TestBackgroundCompositor(unittest.TestCase):
    """Test case for the background compositor."""

    @mock.patch('satpy.composites.enhance2dataset', _enhance2dataset)
    def test_call(self):
        """Test the background compositing."""
        from satpy.composites import BackgroundCompositor
        import numpy as np
        comp = BackgroundCompositor("name")

        # L mode images
        attrs = {'mode': 'L', 'area': 'foo'}
        foreground = xr.DataArray(np.array([[[1., 0.5],
                                             [0., np.nan]]]),
                                  dims=('bands', 'y', 'x'),
                                  coords={'bands': [c for c in attrs['mode']]},
                                  attrs=attrs)
        background = xr.DataArray(np.ones((1, 2, 2)), dims=('bands', 'y', 'x'),
                                  coords={'bands': [c for c in attrs['mode']]},
                                  attrs=attrs)
        res = comp([foreground, background])
        self.assertEqual(res.attrs['area'], 'foo')
        self.assertTrue(np.all(res == np.array([[1., 0.5], [0., 1.]])))
        self.assertEqual(res.attrs['mode'], 'L')

        # LA mode images
        attrs = {'mode': 'LA', 'area': 'foo'}
        foreground = xr.DataArray(np.array([[[1., 0.5],
                                             [0., np.nan]],
                                            [[0.5, 0.5],
                                             [0.5, 0.5]]]),
                                  dims=('bands', 'y', 'x'),
                                  coords={'bands': [c for c in attrs['mode']]},
                                  attrs=attrs)
        background = xr.DataArray(np.ones((2, 2, 2)), dims=('bands', 'y', 'x'),
                                  coords={'bands': [c for c in attrs['mode']]},
                                  attrs=attrs)
        res = comp([foreground, background])
        self.assertTrue(np.all(res == np.array([[1., 0.75], [0.5, 1.]])))
        self.assertEqual(res.attrs['mode'], 'LA')

        # RGB mode images
        attrs = {'mode': 'RGB', 'area': 'foo'}
        foreground = xr.DataArray(np.array([[[1., 0.5],
                                             [0., np.nan]],
                                            [[1., 0.5],
                                             [0., np.nan]],
                                            [[1., 0.5],
                                             [0., np.nan]]]),
                                  dims=('bands', 'y', 'x'),
                                  coords={'bands': [c for c in attrs['mode']]},
                                  attrs=attrs)
        background = xr.DataArray(np.ones((3, 2, 2)), dims=('bands', 'y', 'x'),
                                  coords={'bands': [c for c in attrs['mode']]},
                                  attrs=attrs)

        res = comp([foreground, background])
        self.assertTrue(np.all(res == np.array([[[1., 0.5], [0., 1.]],
                                                [[1., 0.5], [0., 1.]],
                                                [[1., 0.5], [0., 1.]]])))
        self.assertEqual(res.attrs['mode'], 'RGB')

        # RGBA mode images
        attrs = {'mode': 'RGBA', 'area': 'foo'}
        foreground = xr.DataArray(np.array([[[1., 0.5],
                                             [0., np.nan]],
                                            [[1., 0.5],
                                             [0., np.nan]],
                                            [[1., 0.5],
                                             [0., np.nan]],
                                            [[0.5, 0.5],
                                             [0.5, 0.5]]]),
                                  dims=('bands', 'y', 'x'),
                                  coords={'bands': [c for c in attrs['mode']]},
                                  attrs=attrs)
        background = xr.DataArray(np.ones((4, 2, 2)), dims=('bands', 'y', 'x'),
                                  coords={'bands': [c for c in attrs['mode']]},
                                  attrs=attrs)

        res = comp([foreground, background])
        self.assertTrue(np.all(res == np.array([[[1., 0.75], [0.5, 1.]],
                                                [[1., 0.75], [0.5, 1.]],
                                                [[1., 0.75], [0.5, 1.]]])))
        self.assertEqual(res.attrs['mode'], 'RGBA')

    @mock.patch('satpy.composites.enhance2dataset', _enhance2dataset)
    def test_multiple_sensors(self):
        """Test the background compositing from multiple sensor data."""
        from satpy.composites import BackgroundCompositor
        import numpy as np
        comp = BackgroundCompositor("name")

        # L mode images
        attrs = {'mode': 'L', 'area': 'foo'}
        foreground = xr.DataArray(np.array([[[1., 0.5],
                                             [0., np.nan]]]),
                                  dims=('bands', 'y', 'x'),
                                  coords={'bands': [c for c in attrs['mode']]},
                                  attrs=attrs.copy())
        foreground.attrs['sensor'] = 'abi'
        background = xr.DataArray(np.ones((1, 2, 2)), dims=('bands', 'y', 'x'),
                                  coords={'bands': [c for c in attrs['mode']]},
                                  attrs=attrs.copy())
        background.attrs['sensor'] = 'glm'
        res = comp([foreground, background])
        self.assertEqual(res.attrs['area'], 'foo')
        self.assertTrue(np.all(res == np.array([[1., 0.5], [0., 1.]])))
        self.assertEqual(res.attrs['mode'], 'L')
        self.assertEqual(res.attrs['sensor'], {'abi', 'glm'})


class TestMaskingCompositor(unittest.TestCase):
    """Test case for the simple masking compositor."""

    def test_init(self):
        """Test the initializiation of compositor."""
        from satpy.composites import MaskingCompositor

        # No transparency or conditions given raises ValueError
        with self.assertRaises(ValueError):
            comp = MaskingCompositor("name")

        # transparency defined
        transparency = {0: 100, 1: 50}
        conditions = [{'method': 'equal', 'value': 0, 'transparency': 100},
                      {'method': 'equal', 'value': 1, 'transparency': 50}]
        comp = MaskingCompositor("name", transparency=transparency.copy())
        assert not hasattr(comp, 'transparency')
        # Transparency should be converted to conditions
        assert comp.conditions == conditions

        # conditions defined
        comp = MaskingCompositor("name", conditions=conditions.copy())
        assert comp.conditions == conditions

    def test_get_flag_value(self):
        """Test reading flag value from attributes based on a name."""
        from satpy.composites import _get_flag_value

        flag_values = da.array([1, 2])
        mask = da.array([[1, 2, 2],
                         [2, 1, 2],
                         [2, 2, 1]])
        mask = xr.DataArray(mask, dims=['y', 'x'])
        flag_meanings = ['Cloud-free_land', 'Cloud-free_sea']
        mask.attrs['flag_meanings'] = flag_meanings
        mask.attrs['flag_values'] = flag_values

        assert _get_flag_value(mask, 'Cloud-free_land') == 1
        assert _get_flag_value(mask, 'Cloud-free_sea') == 2

        flag_meanings_str = 'Cloud-free_land Cloud-free_sea'
        mask.attrs['flag_meanings'] = flag_meanings_str
        assert _get_flag_value(mask, 'Cloud-free_land') == 1
        assert _get_flag_value(mask, 'Cloud-free_sea') == 2

    def test_call(self):
        """Test call the compositor."""
        from satpy.composites import MaskingCompositor
        from satpy.tests.utils import CustomScheduler

        flag_meanings = ['Cloud-free_land', 'Cloud-free_sea']
        flag_meanings_str = 'Cloud-free_land Cloud-free_sea'
        flag_values = da.array([1, 2])
        conditions_v1 = [{'method': 'equal',
                          'value': 'Cloud-free_land',
                          'transparency': 100},
                         {'method': 'equal',
                          'value': 'Cloud-free_sea',
                          'transparency': 50}]
        conditions_v2 = [{'method': 'equal',
                          'value': 1,
                          'transparency': 100},
                         {'method': 'equal',
                          'value': 2,
                          'transparency': 50}]
        conditions_v3 = [{'method': 'isnan',
                          'transparency': 100}]
        conditions_v4 = [{'method': 'absolute_import',
                          'transparency': 'satpy.resample'}]

        # 2D data array
        data = xr.DataArray(da.random.random((3, 3)), dims=['y', 'x'])

        # 2D CT data array
        ct_data = da.array([[1, 2, 2],
                            [2, 1, 2],
                            [2, 2, 1]])
        ct_data = xr.DataArray(ct_data, dims=['y', 'x'])
        ct_data.attrs['flag_meanings'] = flag_meanings
        ct_data.attrs['flag_values'] = flag_values

        reference_alpha = da.array([[0, 0.5, 0.5],
                                    [0.5, 0, 0.5],
                                    [0.5, 0.5, 0]])
        reference_alpha = xr.DataArray(reference_alpha, dims=['y', 'x'])
        # The data are set to NaN where ct is `1`
        reference_data = data.where(ct_data > 1)

        reference_alpha_v3 = da.array([[1., 0., 0.],
                                       [0., 1., 0.],
                                       [0., 0., 1.]])
        reference_alpha_v3 = xr.DataArray(reference_alpha_v3, dims=['y', 'x'])
        # The data are set to NaN where ct is NaN
        reference_data_v3 = data.where(ct_data == 1)

        # Test with numerical transparency data
        with dask.config.set(scheduler=CustomScheduler(max_computes=0)):
            comp = MaskingCompositor("name", conditions=conditions_v1)
            res = comp([data, ct_data])
        self.assertTrue(res.mode == 'LA')
        np.testing.assert_allclose(res.sel(bands='L'), reference_data)
        np.testing.assert_allclose(res.sel(bands='A'), reference_alpha)

        # Test with named fields
        with dask.config.set(scheduler=CustomScheduler(max_computes=0)):
            comp = MaskingCompositor("name", conditions=conditions_v2)
            res = comp([data, ct_data])
        self.assertTrue(res.mode == 'LA')
        np.testing.assert_allclose(res.sel(bands='L'), reference_data)
        np.testing.assert_allclose(res.sel(bands='A'), reference_alpha)

        # Test with named fields which are as a string in the mask attributes
        ct_data.attrs['flag_meanings'] = flag_meanings_str
        with dask.config.set(scheduler=CustomScheduler(max_computes=0)):
            comp = MaskingCompositor("name", conditions=conditions_v2)
            res = comp([data, ct_data])
        self.assertTrue(res.mode == 'LA')
        np.testing.assert_allclose(res.sel(bands='L'), reference_data)
        np.testing.assert_allclose(res.sel(bands='A'), reference_alpha)

        # Test "isnan" as method
        # Set ct data to NaN where it originally is 1
        ct_data_v3 = ct_data.where(ct_data == 1)
        with dask.config.set(scheduler=CustomScheduler(max_computes=0)):
            comp = MaskingCompositor("name", conditions=conditions_v3)
            res = comp([data, ct_data_v3])
        self.assertTrue(res.mode == 'LA')
        np.testing.assert_allclose(res.sel(bands='L'), reference_data_v3)
        np.testing.assert_allclose(res.sel(bands='A'), reference_alpha_v3)

        # Test "absolute_import" as method
        # This should raise AttributeError
        with dask.config.set(scheduler=CustomScheduler(max_computes=0)):
            comp = MaskingCompositor("name", conditions=conditions_v4)
            try:
                res = comp([data, ct_data_v3])
                raise ValueError("Tried to use 'np.absolute_import'")
            except AttributeError:
                pass

        # Test RGB dataset
        # 3D data array
        data = xr.DataArray(da.random.random((3, 3, 3)),
                            dims=['bands', 'y', 'x'],
                            coords={'bands': ['R', 'G', 'B'],
                                    'y': np.arange(3),
                                    'x': np.arange(3)})

        with dask.config.set(scheduler=CustomScheduler(max_computes=0)):
            comp = MaskingCompositor("name", conditions=conditions_v1)
            res = comp([data, ct_data])
        self.assertTrue(res.mode == 'RGBA')
        np.testing.assert_allclose(res.sel(bands='R'),
                                   data.sel(bands='R').where(ct_data > 1))
        np.testing.assert_allclose(res.sel(bands='G'),
                                   data.sel(bands='G').where(ct_data > 1))
        np.testing.assert_allclose(res.sel(bands='B'),
                                   data.sel(bands='B').where(ct_data > 1))
        np.testing.assert_allclose(res.sel(bands='A'), reference_alpha)

        # Test RGBA dataset
        data = xr.DataArray(da.random.random((4, 3, 3)),
                            dims=['bands', 'y', 'x'],
                            coords={'bands': ['R', 'G', 'B', 'A'],
                                    'y': np.arange(3),
                                    'x': np.arange(3)})

        with dask.config.set(scheduler=CustomScheduler(max_computes=0)):
            comp = MaskingCompositor("name", conditions=conditions_v2)
            res = comp([data, ct_data])
        self.assertTrue(res.mode == 'RGBA')
        np.testing.assert_allclose(res.sel(bands='R'),
                                   data.sel(bands='R').where(ct_data > 1))
        np.testing.assert_allclose(res.sel(bands='G'),
                                   data.sel(bands='G').where(ct_data > 1))
        np.testing.assert_allclose(res.sel(bands='B'),
                                   data.sel(bands='B').where(ct_data > 1))
        # The compositor should drop the original alpha band
        np.testing.assert_allclose(res.sel(bands='A'), reference_alpha)

        # incorrect method
        conditions = [{'method': 'foo', 'value': 0, 'transparency': 100}]
        comp = MaskingCompositor("name", conditions=conditions)
        with self.assertRaises(AttributeError):
            res = comp([data, ct_data])

        # too few projectables
        with self.assertRaises(ValueError):
            res = comp([data])


class TestNaturalEnhCompositor(unittest.TestCase):
    """Test NaturalEnh compositor."""

    def setUp(self):
        """Create channel data and set channel weights."""
        self.ch1 = xr.DataArray([1.0])
        self.ch2 = xr.DataArray([2.0])
        self.ch3 = xr.DataArray([3.0])
        self.ch16_w = 2.0
        self.ch08_w = 3.0
        self.ch06_w = 4.0

    @mock.patch('satpy.composites.NaturalEnh.__repr__')
    @mock.patch('satpy.composites.NaturalEnh.match_data_arrays')
    def test_natural_enh(self, match_data_arrays, repr_):
        """Test NaturalEnh compositor."""
        from satpy.composites import NaturalEnh
        repr_.return_value = ''
        projectables = [self.ch1, self.ch2, self.ch3]

        def temp_func(*args):
            return args[0]

        match_data_arrays.side_effect = temp_func
        comp = NaturalEnh("foo", ch16_w=self.ch16_w, ch08_w=self.ch08_w,
                          ch06_w=self.ch06_w)
        self.assertEqual(comp.ch16_w, self.ch16_w)
        self.assertEqual(comp.ch08_w, self.ch08_w)
        self.assertEqual(comp.ch06_w, self.ch06_w)
        res = comp(projectables)
        assert mock.call(projectables) in match_data_arrays.mock_calls
        correct = (self.ch16_w * projectables[0] +
                   self.ch08_w * projectables[1] +
                   self.ch06_w * projectables[2])
        self.assertEqual(res[0], correct)
        self.assertEqual(res[1], projectables[1])
        self.assertEqual(res[2], projectables[2])


<<<<<<< HEAD
class TestEnhance2Dataset(unittest.TestCase):
    """Test the enhance2dataset utility."""

    @mock.patch('satpy.composites.get_enhanced_image')
    def test_enhance_p_to_rgb(self, get_enhanced_image):
        """Test enhancing a paletted dataset in RGB mode."""
        from trollimage.xrimage import XRImage
        img = XRImage(xr.DataArray(np.ones((1, 20, 20)) * 2, dims=('bands', 'y', 'x'), coords={'bands': ['P']}))
        img.palette = ((0, 0, 0), (4, 4, 4), (8, 8, 8))
        get_enhanced_image.return_value = img

        from satpy.composites import enhance2dataset
        dataset = xr.DataArray(np.ones((1, 20, 20)))
        res = enhance2dataset(dataset, convert_p=True)
        assert res.attrs['mode'] == 'RGB'

    @mock.patch('satpy.composites.get_enhanced_image')
    def test_enhance_p_to_rgba(self, get_enhanced_image):
        """Test enhancing a paletted dataset in RGBA mode."""
        from trollimage.xrimage import XRImage
        img = XRImage(xr.DataArray(np.ones((1, 20, 20)) * 2, dims=('bands', 'y', 'x'), coords={'bands': ['P']}))
        img.palette = ((0, 0, 0, 255), (4, 4, 4, 255), (8, 8, 8, 255))
        get_enhanced_image.return_value = img

        from satpy.composites import enhance2dataset
        dataset = xr.DataArray(np.ones((1, 20, 20)))
        res = enhance2dataset(dataset, convert_p=True)
        assert res.attrs['mode'] == 'RGBA'

    @mock.patch('satpy.composites.get_enhanced_image')
    def test_enhance_p(self, get_enhanced_image):
        """Test enhancing a paletted dataset in P mode."""
        from trollimage.xrimage import XRImage
        img = XRImage(xr.DataArray(np.ones((1, 20, 20)) * 2, dims=('bands', 'y', 'x'), coords={'bands': ['P']}))
        img.palette = ((0, 0, 0, 255), (4, 4, 4, 255), (8, 8, 8, 255))
        get_enhanced_image.return_value = img

        from satpy.composites import enhance2dataset
        dataset = xr.DataArray(np.ones((1, 20, 20)))
        res = enhance2dataset(dataset)
        assert res.attrs['mode'] == 'P'
        assert res.max().values == 2

    @mock.patch('satpy.composites.get_enhanced_image')
    def test_enhance_l(self, get_enhanced_image):
        """Test enhancing a paletted dataset in P mode."""
        from trollimage.xrimage import XRImage
        img = XRImage(xr.DataArray(np.ones((1, 20, 20)) * 2, dims=('bands', 'y', 'x'), coords={'bands': ['L']}))
        get_enhanced_image.return_value = img

        from satpy.composites import enhance2dataset
        dataset = xr.DataArray(np.ones((1, 20, 20)))
        res = enhance2dataset(dataset)
        assert res.attrs['mode'] == 'L'
        assert res.max().values == 1
=======
class TestInferMode(unittest.TestCase):
    """Test the infer_mode utility."""

    def test_bands_coords_is_used(self):
        """Test that the `bands` coord is used."""
        from satpy.composites import GenericCompositor
        arr = xr.DataArray(np.ones((1, 5, 5)), dims=('bands', 'x', 'y'), coords={'bands': ['P']})
        assert GenericCompositor.infer_mode(arr) == 'P'

        arr = xr.DataArray(np.ones((3, 5, 5)), dims=('bands', 'x', 'y'), coords={'bands': ['Y', 'Cb', 'Cr']})
        assert GenericCompositor.infer_mode(arr) == 'YCbCr'

    def test_mode_is_used(self):
        """Test that the `mode` attribute is used."""
        from satpy.composites import GenericCompositor
        arr = xr.DataArray(np.ones((1, 5, 5)), dims=('bands', 'x', 'y'), attrs={'mode': 'P'})
        assert GenericCompositor.infer_mode(arr) == 'P'

    def test_band_size_is_used(self):
        """Test that the band size is used."""
        from satpy.composites import GenericCompositor
        arr = xr.DataArray(np.ones((2, 5, 5)), dims=('bands', 'x', 'y'))
        assert GenericCompositor.infer_mode(arr) == 'LA'

    def test_no_bands_is_l(self):
        """Test that default (no band) is L."""
        from satpy.composites import GenericCompositor
        arr = xr.DataArray(np.ones((5, 5)), dims=('x', 'y'))
        assert GenericCompositor.infer_mode(arr) == 'L'
>>>>>>> cafa0711
<|MERGE_RESOLUTION|>--- conflicted
+++ resolved
@@ -1278,7 +1278,6 @@
         self.assertEqual(res[2], projectables[2])
 
 
-<<<<<<< HEAD
 class TestEnhance2Dataset(unittest.TestCase):
     """Test the enhance2dataset utility."""
 
@@ -1334,7 +1333,8 @@
         res = enhance2dataset(dataset)
         assert res.attrs['mode'] == 'L'
         assert res.max().values == 1
-=======
+
+
 class TestInferMode(unittest.TestCase):
     """Test the infer_mode utility."""
 
@@ -1363,5 +1363,4 @@
         """Test that default (no band) is L."""
         from satpy.composites import GenericCompositor
         arr = xr.DataArray(np.ones((5, 5)), dims=('x', 'y'))
-        assert GenericCompositor.infer_mode(arr) == 'L'
->>>>>>> cafa0711
+        assert GenericCompositor.infer_mode(arr) == 'L'
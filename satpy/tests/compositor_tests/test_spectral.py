# Copyright (c) 2018 Satpy developers
#
# This file is part of satpy.
#
# satpy is free software: you can redistribute it and/or modify it under the
# terms of the GNU General Public License as published by the Free Software
# Foundation, either version 3 of the License, or (at your option) any later
# version.
#
# satpy is distributed in the hope that it will be useful, but WITHOUT ANY
# WARRANTY; without even the implied warranty of MERCHANTABILITY or FITNESS FOR
# A PARTICULAR PURPOSE.  See the GNU General Public License for more details.
#
# You should have received a copy of the GNU General Public License along with
# satpy.  If not, see <http://www.gnu.org/licenses/>.
"""Tests for spectral correction compositors."""

import dask
import dask.array as da
import numpy as np
import pytest
import xarray as xr

from satpy.composites.spectral import GreenCorrector, HybridGreen, NDVIHybridGreen, SpectralBlender
from satpy.tests.utils import CustomScheduler


class TestSpectralComposites:
    """Test composites for spectral channel corrections."""

    def setup_method(self):
        """Initialize channels."""
        rows = 5
        cols = 10
        self.c01 = xr.DataArray(da.zeros((rows, cols), chunks=25) + 0.20, dims=("y", "x"), attrs={"name": "C02"})
        self.c02 = xr.DataArray(da.zeros((rows, cols), chunks=25) + 0.30, dims=("y", "x"), attrs={"name": "C03"})
        self.c03 = xr.DataArray(da.zeros((rows, cols), chunks=25) + 0.40, dims=("y", "x"), attrs={"name": "C04"})

    def test_bad_lengths(self):
        """Test that error is raised if the amount of channels to blend does not match the number of weights."""
        comp = SpectralBlender("blended_channel", fractions=(0.3, 0.7), prerequisites=(0.51, 0.85),
                               standard_name="toa_bidirectional_reflectance")
        with pytest.raises(ValueError, match="fractions and projectables must have the same length."):
            comp((self.c01, self.c02, self.c03))

    def test_spectral_blender(self):
        """Test the base class for spectral blending of channels."""
        comp = SpectralBlender("blended_channel", fractions=(0.3, 0.4, 0.3), prerequisites=(0.51, 0.65, 0.85),
                               standard_name="toa_bidirectional_reflectance")
        res = comp((self.c01, self.c02, self.c03))
        assert isinstance(res, xr.DataArray)
        assert isinstance(res.data, da.Array)
        assert res.attrs["name"] == "blended_channel"
        assert res.attrs["standard_name"] == "toa_bidirectional_reflectance"
        data = res.compute()
        np.testing.assert_allclose(data, 0.3)

    def test_hybrid_green(self):
        """Test hybrid green correction of the 'green' band."""
        comp = HybridGreen("hybrid_green", fraction=0.15, prerequisites=(0.51, 0.85),
                           standard_name="toa_bidirectional_reflectance")
        res = comp((self.c01, self.c03))
        assert isinstance(res, xr.DataArray)
        assert isinstance(res.data, da.Array)
        assert res.attrs["name"] == "hybrid_green"
        assert res.attrs["standard_name"] == "toa_bidirectional_reflectance"
        data = res.compute()
        np.testing.assert_allclose(data, 0.23)

<<<<<<< HEAD
    def test_ndvi_hybrid_green(self):
        """Test NDVI-scaled hybrid green correction of 'green' band."""
        self.c01 = xr.DataArray(da.from_array([[0.25, 0.30], [0.20, 0.30]], chunks=25),
                                dims=('y', 'x'), attrs={'name': 'C02'})
        self.c02 = xr.DataArray(da.from_array([[0.25, 0.30], [0.25, 0.35]], chunks=25),
                                dims=('y', 'x'), attrs={'name': 'C03'})
        self.c03 = xr.DataArray(da.from_array([[0.35, 0.35], [0.28, 0.65]], chunks=25),
                                dims=('y', 'x'), attrs={'name': 'C04'})

        comp = NDVIHybridGreen('ndvi_hybrid_green', limits=(0.15, 0.05), prerequisites=(0.51, 0.65, 0.85),
                               standard_name='toa_bidirectional_reflectance')

        # Test General functionality with linear strength (=1.0)
        res = comp((self.c01, self.c02, self.c03))
        assert isinstance(res, xr.DataArray)
        assert isinstance(res.data, da.Array)
        assert res.attrs['name'] == 'ndvi_hybrid_green'
        assert res.attrs['standard_name'] == 'toa_bidirectional_reflectance'
        data = res.values
        np.testing.assert_array_almost_equal(data, np.array([[0.2633, 0.3071], [0.2115, 0.3420]]), decimal=4)

        # Test invalid strength
        with pytest.raises(ValueError):
            _ = NDVIHybridGreen('ndvi_hybrid_green', strength=0.0, prerequisites=(0.51, 0.65, 0.85),
                                standard_name='toa_bidirectional_reflectance')

        # Test non-linear strength
        comp = NDVIHybridGreen('ndvi_hybrid_green', limits=(0.15, 0.05), strength=2.0, prerequisites=(0.51, 0.65, 0.85),
                               standard_name='toa_bidirectional_reflectance')

        res = comp((self.c01, self.c02, self.c03))
        np.testing.assert_array_almost_equal(res.values, np.array([[0.2646, 0.3075], [0.2120, 0.3471]]), decimal=4)

=======
>>>>>>> ee63577d
    def test_green_corrector(self):
        """Test the deprecated class for green corrections."""
        comp = GreenCorrector("blended_channel", fractions=(0.85, 0.15), prerequisites=(0.51, 0.85),
                              standard_name="toa_bidirectional_reflectance")
        res = comp((self.c01, self.c03))
        assert isinstance(res, xr.DataArray)
        assert isinstance(res.data, da.Array)
        assert res.attrs["name"] == "blended_channel"
        assert res.attrs["standard_name"] == "toa_bidirectional_reflectance"
        data = res.compute()
        np.testing.assert_allclose(data, 0.23)


class TestNdviHybridGreenCompositor:
    """Test NDVI-weighted hybrid green correction of green band."""

    def setup_method(self):
        """Initialize channels."""
        self.c01 = xr.DataArray(
            da.from_array(np.array([[0.25, 0.30], [0.20, 0.30]], dtype=np.float32), chunks=25),
            dims=("y", "x"), attrs={"name": "C02"})
        self.c02 = xr.DataArray(
            da.from_array(np.array([[0.25, 0.30], [0.25, 0.35]], dtype=np.float32), chunks=25),
            dims=("y", "x"), attrs={"name": "C03"})
        self.c03 = xr.DataArray(
            da.from_array(np.array([[0.35, 0.35], [0.28, 0.65]], dtype=np.float32), chunks=25),
            dims=("y", "x"), attrs={"name": "C04"})

    def test_ndvi_hybrid_green(self):
        """Test General functionality with linear scaling from ndvi to blend fraction."""
        with dask.config.set(scheduler=CustomScheduler(max_computes=1)):
            comp = NDVIHybridGreen("ndvi_hybrid_green", limits=(0.15, 0.05), prerequisites=(0.51, 0.65, 0.85),
                                   standard_name="toa_bidirectional_reflectance")

            # Test General functionality with linear strength (=1.0)
            res = comp((self.c01, self.c02, self.c03))
            assert isinstance(res, xr.DataArray)
            assert isinstance(res.data, da.Array)
            assert res.attrs["name"] == "ndvi_hybrid_green"
            assert res.attrs["standard_name"] == "toa_bidirectional_reflectance"
            data = res.values
        np.testing.assert_array_almost_equal(data, np.array([[0.2633, 0.3071], [0.2115, 0.3420]]), decimal=4)

    def test_ndvi_hybrid_green_dtype(self):
        """Test that the datatype is not altered by the compositor."""
        with dask.config.set(scheduler=CustomScheduler(max_computes=1)):
            comp = NDVIHybridGreen("ndvi_hybrid_green", limits=(0.15, 0.05), prerequisites=(0.51, 0.65, 0.85),
                                   standard_name="toa_bidirectional_reflectance")
            res = comp((self.c01, self.c02, self.c03)).compute()
        assert res.data.dtype == np.float32

    def test_nonlinear_scaling(self):
        """Test non-linear scaling using `strength` term."""
        with dask.config.set(scheduler=CustomScheduler(max_computes=1)):
            comp = NDVIHybridGreen("ndvi_hybrid_green", limits=(0.15, 0.05), strength=2.0,
                                   prerequisites=(0.51, 0.65, 0.85),
                                   standard_name="toa_bidirectional_reflectance")

            res = comp((self.c01, self.c02, self.c03))
            res_np = res.data.compute()
            assert res.dtype == res_np.dtype
            assert res.dtype == np.float32
        np.testing.assert_array_almost_equal(res.data, np.array([[0.2646, 0.3075], [0.2120, 0.3471]]), decimal=4)

    def test_invalid_strength(self):
        """Test using invalid `strength` term for non-linear scaling."""
        with pytest.raises(ValueError, match="Expected strength greater than 0.0, got 0.0."):
            _ = NDVIHybridGreen("ndvi_hybrid_green", strength=0.0, prerequisites=(0.51, 0.65, 0.85),
                                standard_name="toa_bidirectional_reflectance")<|MERGE_RESOLUTION|>--- conflicted
+++ resolved
@@ -67,42 +67,6 @@
         data = res.compute()
         np.testing.assert_allclose(data, 0.23)
 
-<<<<<<< HEAD
-    def test_ndvi_hybrid_green(self):
-        """Test NDVI-scaled hybrid green correction of 'green' band."""
-        self.c01 = xr.DataArray(da.from_array([[0.25, 0.30], [0.20, 0.30]], chunks=25),
-                                dims=('y', 'x'), attrs={'name': 'C02'})
-        self.c02 = xr.DataArray(da.from_array([[0.25, 0.30], [0.25, 0.35]], chunks=25),
-                                dims=('y', 'x'), attrs={'name': 'C03'})
-        self.c03 = xr.DataArray(da.from_array([[0.35, 0.35], [0.28, 0.65]], chunks=25),
-                                dims=('y', 'x'), attrs={'name': 'C04'})
-
-        comp = NDVIHybridGreen('ndvi_hybrid_green', limits=(0.15, 0.05), prerequisites=(0.51, 0.65, 0.85),
-                               standard_name='toa_bidirectional_reflectance')
-
-        # Test General functionality with linear strength (=1.0)
-        res = comp((self.c01, self.c02, self.c03))
-        assert isinstance(res, xr.DataArray)
-        assert isinstance(res.data, da.Array)
-        assert res.attrs['name'] == 'ndvi_hybrid_green'
-        assert res.attrs['standard_name'] == 'toa_bidirectional_reflectance'
-        data = res.values
-        np.testing.assert_array_almost_equal(data, np.array([[0.2633, 0.3071], [0.2115, 0.3420]]), decimal=4)
-
-        # Test invalid strength
-        with pytest.raises(ValueError):
-            _ = NDVIHybridGreen('ndvi_hybrid_green', strength=0.0, prerequisites=(0.51, 0.65, 0.85),
-                                standard_name='toa_bidirectional_reflectance')
-
-        # Test non-linear strength
-        comp = NDVIHybridGreen('ndvi_hybrid_green', limits=(0.15, 0.05), strength=2.0, prerequisites=(0.51, 0.65, 0.85),
-                               standard_name='toa_bidirectional_reflectance')
-
-        res = comp((self.c01, self.c02, self.c03))
-        np.testing.assert_array_almost_equal(res.values, np.array([[0.2646, 0.3075], [0.2120, 0.3471]]), decimal=4)
-
-=======
->>>>>>> ee63577d
     def test_green_corrector(self):
         """Test the deprecated class for green corrections."""
         comp = GreenCorrector("blended_channel", fractions=(0.85, 0.15), prerequisites=(0.51, 0.85),

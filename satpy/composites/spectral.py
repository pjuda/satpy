--- conflicted
+++ resolved
@@ -145,15 +145,9 @@
     """
 
     def __init__(self, *args, ndvi_min=0.0, ndvi_max=1.0, limits=(0.15, 0.05), strength=1.0, **kwargs):
-<<<<<<< HEAD
-        """Initialize class and set the NDVI limits and the corresponding blending fraction limits."""
-        if strength <= 0.0:
-            raise ValueError(f"Expected stength greater than 0.0, got {strength}.")
-=======
         """Initialize class and set the NDVI limits, blending fraction limits and strength."""
         if strength <= 0.0:
             raise ValueError(f"Expected strength greater than 0.0, got {strength}.")
->>>>>>> ee63577d
 
         self.ndvi_min = ndvi_min
         self.ndvi_max = ndvi_max
@@ -164,11 +158,7 @@
     def __call__(self, projectables, optional_datasets=None, **attrs):
         """Construct the hybrid green channel weighted by NDVI."""
         LOG.info(f"Applying NDVI-weighted hybrid-green correction with limits [{self.limits[0]}, "
-<<<<<<< HEAD
-                 f"{self.limits[1]}] and stength {self.strength}.")
-=======
                  f"{self.limits[1]}] and strength {self.strength}.")
->>>>>>> ee63577d
 
         ndvi_input = self.match_data_arrays([projectables[1], projectables[2]])
 
@@ -176,15 +166,6 @@
 
         ndvi = ndvi.clip(self.ndvi_min, self.ndvi_max)
 
-<<<<<<< HEAD
-        # Apply non-linearity to the ndvi for a non-linear conversion from ndvi to fraction. This can be used for a
-        # slower transision to higher/lower fractions at the ndvi extremes. If strength equals 1.0, this operation has
-        # no effect on ndvi.
-        ndvi = ndvi ** self.strength / (ndvi ** self.strength + (1 - ndvi) ** self.strength)
-
-        fraction = (ndvi - self.ndvi_min) / (self.ndvi_max - self.ndvi_min) * (self.limits[1] - self.limits[0]) \
-            + self.limits[0]
-=======
         # Introduce non-linearity to ndvi for non-linear scaling to NIR blend fraction
         if self.strength != 1.0:  # self._apply_strength() has no effect if strength = 1.0 -> no non-linear behaviour
             ndvi = self._apply_strength(ndvi)
@@ -193,7 +174,6 @@
         fraction = self._compute_blend_fraction(ndvi)
 
         # Prepare input as required by parent class (SpectralBlender)
->>>>>>> ee63577d
         self.fractions = (1 - fraction, fraction)
 
         return super().__call__([projectables[0], projectables[2]], **attrs)

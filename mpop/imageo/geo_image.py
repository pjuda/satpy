#!/usr/bin/env python
# -*- coding: utf-8 -*-
# Copyright (c) 2009-2013.

# SMHI,
# Folkborgsvägen 1,
# Norrköping, 
# Sweden

# Author(s):
 
#   Martin Raspaud <martin.raspaud@smhi.se>
#   Adam Dybbroe <adam.dybbroe@smhi.se>
#   Esben S. Nielsen <esn@dmi.dk>

# This file is part of mpop.

# mpop is free software: you can redistribute it and/or modify it
# under the terms of the GNU General Public License as published by
# the Free Software Foundation, either version 3 of the License, or
# (at your option) any later version.

# mpop is distributed in the hope that it will be useful, but
# WITHOUT ANY WARRANTY; without even the implied warranty of
# MERCHANTABILITY or FITNESS FOR A PARTICULAR PURPOSE.  See the GNU
# General Public License for more details.

# You should have received a copy of the GNU General Public License
# along with mpop.  If not, see <http://www.gnu.org/licenses/>.

"""Module for geographic images.
"""
import os

import numpy as np

try:
    from trollimage.image import Image, UnknownImageFormat
except ImportError:
    from mpop.imageo.image import Image, UnknownImageFormat


from mpop import CONFIG_PATH
import logging
from mpop.utils import ensure_dir

logger = logging.getLogger(__name__)

class GeoImage(Image):
    """This class defines geographic images. As such, it contains not only data
    of the different *channels* of the image, but also the area on which it is
    defined (*area* parameter) and *time_slot* of the snapshot.
    
    The channels are considered to contain floating point values in the range
    [0.0,1.0]. In order to normalize the input data, the *crange* parameter
    defines the original range of the data. The conversion to the classical
    [0,255] range and byte type is done automagically when saving the image to
    file.

    See also :class:`image.Image` for more information.
    """

    def __init__(self, channels, area, time_slot, 
                 mode = "L", crange = None, fill_value = None, palette = None):
        self.area = area
        self.time_slot = time_slot
        self.tags = {}
        self.gdal_options = {}

        super(GeoImage, self).__init__(channels, mode, crange,
                                      fill_value, palette)

    def save(self, filename, compression=6,
             tags=None, gdal_options=None,
             fformat=None, blocksize=256, **kwargs):
        """Save the image to the given *filename*. If the extension is "tif",
        the image is saved to geotiff_ format, in which case the *compression*
        level can be given ([0, 9], 0 meaning off). See also
        :meth:`image.Image.save`, :meth:`image.Image.double_save`, and
        :meth:`image.Image.secure_save`.  The *tags* argument is a dict of tags
        to include in the image (as metadata), and the *gdal_options* holds
        options for the gdal saving driver. A *blocksize* other than 0 will
        result in a tiled image (if possible), with tiles of size equal to
        *blocksize*.

        If the specified format *fformat* is not know to MPOP (and PIL), we
        will try to import module *fformat* and call the method `fformat.save`.
        

        .. _geotiff: http://trac.osgeo.org/geotiff/
        """
        file_tuple = os.path.splitext(filename)
        fformat = fformat or file_tuple[1][1:]

        if fformat.lower() in ('tif', 'tiff'):
            return self.geotiff_save(filename, compression, tags,
                                     gdal_options, blocksize, **kwargs)
        try:
            # Let image.pil_save it ?
            super(GeoImage, self).save(filename, compression, fformat=fformat)
        except UnknownImageFormat:
            # No ... last resort, try to import an external module. 
<<<<<<< HEAD
            logger.info("Importing image saver module '%s'" % fformat)
=======
            LOG.info("Importing image writer module '%s'" % fformat)
>>>>>>> 672c4f8d
            try:
                saver = __import__(fformat, globals(), locals(), ['save'])
            except ImportError:
                raise  UnknownImageFormat(
                    "Unknown image format '%s'" % fformat)
            saver.save(self, filename, **kwargs)

    def _gdal_write_channels(self, dst_ds, channels, opacity, fill_value):
        """Write *channels* in a gdal raster structure *dts_ds*, using
        *opacity* as alpha value for valid data, and *fill_value*.
        """
        if fill_value is not None:
            for i in range(len(channels)):
                chn = channels[i].filled(fill_value[i])
                dst_ds.GetRasterBand(i + 1).WriteArray(chn)
        else:
            mask = np.zeros(channels[0].shape, dtype=np.uint8)
            i = 0
            for i in range(len(channels)):
                dst_ds.GetRasterBand(i + 1).WriteArray(channels[i].filled(i))
                mask |= np.ma.getmaskarray(channels[i]) 
            
            try:
                mask |= np.ma.getmaskarray(opacity)
            except AttributeError:
                pass
            
            alpha = np.where(mask, 0, opacity).astype(np.uint8)
            dst_ds.GetRasterBand(i + 2).WriteArray(alpha)

    def geotiff_save(self, filename, compression=6,
                     tags=None, gdal_options=None,
                     blocksize=0, geotransform=None,
                     spatialref=None, floating_point=False):
        """Save the image to the given *filename* in geotiff_ format, with the
        *compression* level in [0, 9]. 0 means not compressed. The *tags*
        argument is a dict of tags to include in the image (as metadata).  By
        default it uses the 'area' instance to generate geotransform and
        spatialref information, this can be overwritten by the arguments
        *geotransform* and *spatialref*. *floating_point* allows the saving of
        'L' mode images in floating point format if set to True.
        
        .. _geotiff: http://trac.osgeo.org/geotiff/
        """
        from osgeo import gdal, osr
        
        raster = gdal.GetDriverByName("GTiff")

        if floating_point:
            if self.mode != "L":
                raise ValueError("Image must be in 'L' mode for floating point"
                                 " geotif saving")
            channels = [self.channels[0].astype(np.float64)]
            fill_value = self.fill_value or 0
            gformat = gdal.GDT_Float64
        else:
            channels, fill_value = self._finalize()
            gformat = gdal.GDT_Byte

        logger.debug("Saving to GeoTiff.")

        if tags is not None:
            self.tags.update(tags)
        if gdal_options is not None:
            self.gdal_options.update(gdal_options)

        g_opts = ["=".join(i) for i in self.gdal_options.items()]

        if compression != 0:
            g_opts.append("COMPRESS=DEFLATE")
            g_opts.append("ZLEVEL=" + str(compression))

        if blocksize != 0:
            g_opts.append("TILED=YES")
            g_opts.append("BLOCKXSIZE=" + str(blocksize))
            g_opts.append("BLOCKYSIZE=" + str(blocksize))
            

        if(self.mode == "L"):
            ensure_dir(filename)
            if fill_value is not None:
                dst_ds = raster.Create(filename, 
                                       self.width,
                                       self.height, 
                                       1, 
                                       gformat,
                                       g_opts)
            else:
                g_opts.append("ALPHA=YES")
                dst_ds = raster.Create(filename, 
                                       self.width, 
                                       self.height, 
                                       2, 
                                       gformat,
                                       g_opts)
            self._gdal_write_channels(dst_ds, channels, 255, fill_value)
        elif(self.mode == "LA"):
            ensure_dir(filename)
            g_opts.append("ALPHA=YES")
            dst_ds = raster.Create(filename, 
                                   self.width, 
                                   self.height, 
                                   2, 
                                   gformat,
                                   g_opts)
            self._gdal_write_channels(dst_ds,
                                      channels[:-1], channels[1],
                                      fill_value)
        elif(self.mode == "RGB"):
            ensure_dir(filename)
            if fill_value is not None:
                dst_ds = raster.Create(filename, 
                                       self.width, 
                                       self.height, 
                                       3, 
                                       gformat,
                                       g_opts)
            else:
                g_opts.append("ALPHA=YES")
                dst_ds = raster.Create(filename, 
                                       self.width, 
                                       self.height, 
                                       4, 
                                       gformat,
                                       g_opts)

            self._gdal_write_channels(dst_ds, channels, 255, fill_value)

        elif(self.mode == "RGBA"):
            ensure_dir(filename)
            g_opts.append("ALPHA=YES")
            dst_ds = raster.Create(filename, 
                                   self.width, 
                                   self.height, 
                                   4, 
                                   gformat,
                                   g_opts)

            self._gdal_write_channels(dst_ds, channels[:-1], channels[3], fill_value)
        else:
            raise NotImplementedError("Saving to GeoTIFF using image mode"
                                      " %s is not implemented."%self.mode)


                
        # Create raster GeoTransform based on upper left corner and pixel
        # resolution ... if not overwritten by argument geotranform.

        if geotransform:
            dst_ds.SetGeoTransform(geotransform)
            if spatialref:
                if not isinstance(spatialref, str):
                    spatialref = spatialref.ExportToWkt()
                dst_ds.SetProjection(spatialref)
        else:
            try:
                from pyresample import utils
                from mpop.projector import get_area_def
            
                area = get_area_def(self.area)
            except (utils.AreaNotFound, AttributeError):
                area = self.area


            try:
                adfgeotransform = [area.area_extent[0], area.pixel_size_x, 0,
                                   area.area_extent[3], 0, -area.pixel_size_y]
                dst_ds.SetGeoTransform(adfgeotransform)
                srs = osr.SpatialReference()
                srs.ImportFromProj4(area.proj4_string)
                srs.SetProjCS(area.proj_id)
                try:
                    srs.SetWellKnownGeogCS(area.proj_dict['ellps'])
                except KeyError:
                    pass
                try:
                    # Check for epsg code.
                    srs.SetAuthority('PROJCS', 'EPSG',
                                     int(area.proj_dict['init'].
                                         split('epsg:')[1]))
                except (KeyError, IndexError):
                    pass
                srs = srs.ExportToWkt()
                dst_ds.SetProjection(srs)
            except AttributeError:
                logger.exception("Could not load geographic data, invalid area")

        self.tags.update({'TIFFTAG_DATETIME':
                          self.time_slot.strftime("%Y:%m:%d %H:%M:%S")})

        dst_ds.SetMetadata(self.tags, '')
        
        # Close the dataset
        
        dst_ds = None


    def add_overlay(self, color=(0, 0, 0), width=0.5, resolution=None):
        """Add coastline and political borders to image, using *color* (tuple
        of integers between 0 and 255).
        Warning: Loses the masks !
        
        *resolution* is chosen automatically if None (default), otherwise it should be one of:
        +-----+-------------------------+---------+
        | 'f' | Full resolution         | 0.04 km | 
        | 'h' | High resolution         | 0.2 km  |
        | 'i' | Intermediate resolution | 1.0 km  |
        | 'l' | Low resolution          | 5.0 km  |
        | 'c' | Crude resolution        | 25  km  |
        +-----+-------------------------+---------+
        """


        
        img = self.pil_image()

        import ConfigParser
        conf = ConfigParser.ConfigParser()
        conf.read(os.path.join(CONFIG_PATH, "mpop.cfg"))

        coast_dir = conf.get('shapes', 'dir')

        logger.debug("Getting area for overlay: " + str(self.area))

        if self.area is None:
            raise ValueError("Area of image is None, can't add overlay.")

        from mpop.projector import get_area_def
        if isinstance(self.area, str):
            self.area = get_area_def(self.area) 
        logger.info("Add coastlines and political borders to image.")
        logger.debug("Area = " + str(self.area))

        if resolution is None:
        
            x_resolution = ((self.area.area_extent[2] -
                             self.area.area_extent[0]) /
                            self.area.x_size)
            y_resolution = ((self.area.area_extent[3] -
                             self.area.area_extent[1]) /
                            self.area.y_size)
            res = min(x_resolution, y_resolution)

            if res > 25000:
                resolution = "c"
            elif res > 5000:
                resolution = "l"
            elif res > 1000:
                resolution = "i"
            elif res > 200:
                resolution = "h"
            else:
                resolution = "f"

            logger.debug("Automagically choose resolution " + resolution)
        
        from pycoast import ContourWriterAGG
        cw_ = ContourWriterAGG(coast_dir)
        cw_.add_coastlines(img, self.area, outline=color,
                           resolution=resolution, width=width)
        cw_.add_borders(img, self.area, outline=color,
                        resolution=resolution, width=width)

        arr = np.array(img)

        if len(self.channels) == 1:
            self.channels[0] = np.ma.array(arr[:, :] / 255.0)
        else:
            for idx in range(len(self.channels)):
                self.channels[idx] = np.ma.array(arr[:, :, idx] / 255.0)
<|MERGE_RESOLUTION|>--- conflicted
+++ resolved
@@ -100,11 +100,7 @@
             super(GeoImage, self).save(filename, compression, fformat=fformat)
         except UnknownImageFormat:
             # No ... last resort, try to import an external module. 
-<<<<<<< HEAD
-            logger.info("Importing image saver module '%s'" % fformat)
-=======
-            LOG.info("Importing image writer module '%s'" % fformat)
->>>>>>> 672c4f8d
+            logger.info("Importing image writer module '%s'" % fformat)
             try:
                 saver = __import__(fformat, globals(), locals(), ['save'])
             except ImportError:
